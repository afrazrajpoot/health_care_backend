--- conflicted
+++ resolved
@@ -913,12 +913,7 @@
                 "is_task_needed": document_analysis.is_task_needed,  # Changed from is_rfa_task_needed
                 "tasks_created": created_tasks
             }
-<<<<<<< HEAD
         }    
-=======
-        }
-
->>>>>>> 37a58bd7
     async def handle_webhook(self, data: dict, db_service) -> dict:
         """
         Orchestrates the full webhook processing pipeline (UNCHANGED).
