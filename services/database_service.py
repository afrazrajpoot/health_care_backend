import asyncio
import json
import logging
import os
from datetime import datetime
from typing import List, Optional, Dict, Any
from dotenv import load_dotenv
try:
    from prisma import Prisma
except Exception:
    # Defer hard error until connect time so the module can be imported in dev/test environments
    Prisma = None
from models.schemas import ExtractionResult
from cryptography.fernet import Fernet
from cryptography.exceptions import InvalidKey
import base64
from datetime import datetime, timedelta
load_dotenv()
logger = logging.getLogger("document_ai")

class DatabaseService:
    """Service for database operations using your schema structure"""
   
    def __init__(self):
        # Instantiate Prisma client lazily; if Prisma is not installed, keep None
        self.prisma = Prisma() if Prisma is not None else None
        # Async lock to prevent concurrent connect/disconnect races
        self._connect_lock = asyncio.Lock()
        # Track connection state to avoid double-connect attempts
        self._connected = False
        self._init_encryption()
        if not os.getenv("DATABASE_URL"):
            raise ValueError("DATABASE_URL environment variable not set")
    
    def _init_encryption(self):
        """Initialize encryption suite with validation and optional key generation."""
        encryption_key_str = os.getenv('ENCRYPTION_KEY')
        if not encryption_key_str:
            logger.warning("⚠️ ENCRYPTION_KEY not set. Generating a new one for development (insecure for production).")
            new_key = Fernet.generate_key().decode()  # Use module-level Fernet
            logger.info(f"Generated key: {new_key}")
            logger.info("💡 Set this as ENCRYPTION_KEY in your .env file for production.")
            self.encryption_key = new_key.encode()
        else:
            try:
                self.encryption_key = encryption_key_str.encode('utf-8')
                self.cipher_suite = Fernet(self.encryption_key)
                # Quick validation: Try to create a dummy token
                dummy_token = self.cipher_suite.encrypt(b"test")
                self.cipher_suite.decrypt(dummy_token)  # Should succeed
                logger.info("🔐 Encryption key validated successfully.")
            except (ValueError, InvalidKey) as e:
                logger.error(f"❌ Invalid ENCRYPTION_KEY: {str(e)}")
                logger.info("💡 Generate a new one: from cryptography.fernet import Fernet; print(Fernet.generate_key().decode())")
                raise ValueError(f"Invalid ENCRYPTION_KEY: {str(e)}. Please set a valid 32-byte base64 key.")
    
    
    async def fetch_one(self, query: str, params: Optional[Dict] = None) -> Optional[Dict]:
        """Run a SELECT query and return a single row as dict"""
        await self.connect()
        result = await self.prisma.query_raw(query, params or {})
        if result and len(result) > 0:
            return dict(result[0])
        return None

    async def fetch_all(self, query: str, params: Optional[Dict] = None) -> List[Dict]:
        """Run a SELECT query and return all rows"""
        await self.connect()
        results = await self.prisma.query_raw(query, params or {})
        return [dict(row) for row in results]

    async def execute(self, query: str, params: Optional[Dict] = None):
        """Run INSERT/UPDATE/DELETE queries"""
        await self.connect()
        return await self.prisma.execute_raw(query, params or {})

    async def document_exists_by_hash(self, file_hash: str, user_id: str, physician_id: Optional[str] = None) -> bool:
        """Check if a document with the same hash already exists for this user (and optionally physician)."""
        try:
            where_clause: Dict[str, Any] = {
                "fileHash": file_hash,
                "userId": user_id
            }
            if physician_id:
                where_clause["physicianId"] = physician_id

            # Use Prisma model query which is safer than raw SQL and avoids placeholder syntax
            doc = await self.prisma.document.find_first(where=where_clause)
            return doc is not None
        except Exception as e:
            logger.error(f"❌ Error checking document by hash: {str(e)}")
            # Fallback: return False so caller can proceed without blocking
            return doc is not None

    async def increment_workflow_stat(self, category: str, amount: int = 1):
        """Increment workflow counter by category (e.g. 'referralsProcessed')."""
        valid_fields = {
            "referralsProcessed": "referralsProcessed",
            "rfasMonitored": "rfasMonitored",
            "qmeUpcoming": "qmeUpcoming",
            "payerDisputes": "payerDisputes",
            "externalDocs": "externalDocs",
            "intakes_created": "intakes_created",
        }

        if category not in valid_fields:
            logger.warning(f"⚠️ Invalid workflow stat category: {category}")
            return
        field = valid_fields[category]

        # Use UTC day boundaries for the DateTime `date` field in the WorkflowStats model
        now_utc = datetime.utcnow()
        day_start = datetime(now_utc.year, now_utc.month, now_utc.day)
        next_day = day_start + timedelta(days=1)

        await self.connect()
        try:
            # Find today's row by checking the DateTime falls within [day_start, next_day)
            stats = await self.prisma.workflowstats.find_first(
                where={"date": {"gte": day_start, "lt": next_day}}
            )

            if stats:
                # Increment existing field
                current_value = getattr(stats, field, 0) or 0
                new_value = current_value + amount
                await self.prisma.workflowstats.update(
                    where={"id": stats.id},
                    data={field: new_value}
                )
            else:
                # Create new daily entry with the date set to the day's start
                await self.prisma.workflowstats.create(
                    data={"date": day_start, field: amount}
                )

            logger.info(f"📈 Incremented workflow stat: {field} (+{amount})")
        except Exception as e:
            logger.error(f"❌ Failed to increment workflow stat: {str(e)}")
            logger.debug("Exception details for increment_workflow_stat", exc_info=True)
        finally:
            await self.disconnect()


    async def connect(self):
        """Connect to the database"""
        # Use a lock to make connect/disconnect concurrency-safe
        async with self._connect_lock:
            if getattr(self, "_connected", False):
                logger.debug("🔁 Database already connected; skipping connect")
                return
            if self.prisma is None:
                raise RuntimeError("Prisma client is not available. Ensure the 'prisma' package is installed and configured.")
            try:
                await self.prisma.connect()
                self._connected = True
                logger.info("✅ Connected to database")
            except Exception as e:
                msg = str(e)
                # Handle benign 'Already connected' errors from Prisma/engine
                if "Already connected" in msg or "Already connected to the query engine" in msg:
                    logger.info("🔁 Prisma reports already connected; marking as connected")
                    self._connected = True
                    return
                logger.error(f"❌ Failed to connect to database: {msg}")
                raise
    
    async def disconnect(self):
        """Disconnect from the database"""
        async with self._connect_lock:
            if not getattr(self, "_connected", False):
                logger.debug("🔌 Database not connected; skipping disconnect")
                return
            try:
                await self.prisma.disconnect()
                self._connected = False
                logger.info("🔌 Disconnected from database")
            except Exception as e:
                msg = str(e)
                # If Prisma/engine indicates it's already disconnected, treat as success
                if "Already disconnected" in msg or "not connected" in msg:
                    logger.info("🔌 Prisma already disconnected; marking as disconnected")
                    self._connected = False
                    return
                logger.warning(f"⚠️ Error disconnecting from database: {msg}")
        
    async def save_fail_doc(
            self, 
            reason: str, 
            db: Optional[str] = None,
            doi: Optional[str] = None,
            claim_number: Optional[str] = None,
            patient_name: Optional[str] = None,
            document_text: Optional[str] = None,
            physician_id: Optional[str] = None,
            gcs_file_link: Optional[str] = None,
            file_name: Optional[str] = None,
            file_hash: Optional[str] = None,
            blob_path: Optional[str] = None
        ) -> str:
            """Save a failed document record to the FailDocs table."""
            try:
                data = {
                    "reason": reason,
                }
                if db is not None:
                    data["dob"] = db
                if doi is not None:
                    data["doi"] = doi
                if claim_number is not None:
                    data["claimNumber"] = claim_number
                if patient_name is not None:
                    data["patientName"] = patient_name
                if document_text is not None:
                    data["documentText"] = document_text
                if physician_id is not None:
                    data["physicianId"] = physician_id
                if gcs_file_link is not None:
                    data["gcsFileLink"] = gcs_file_link
                if file_name is not None:
                    data["fileName"] = file_name
                if file_hash is not None:
                    data["fileHash"] = file_hash
                if blob_path is not None:
                    data["blobPath"] = blob_path
                
                fail_doc = await self.prisma.faildocs.create(
                    data=data
                )
                logger.info(f"💾 Saved fail doc with ID: {fail_doc.id} (Physician ID: {physician_id if physician_id else 'None'})")
                return fail_doc.id
            except Exception as e:
                logger.error(f"❌ Error saving fail doc: {str(e)}")
                raise
    
    async def get_fail_doc_by_id(self, fail_doc_id: str) -> Optional[Dict[str, Any]]:
        """Retrieve a failed document record by its ID from the FailDocs table."""
        try:
            fail_doc = await self.prisma.faildocs.find_unique(
                where={"id": fail_doc_id}
            )
            if fail_doc is None:
                logger.warning(f"⚠️ Fail doc not found with ID: {fail_doc_id}")
            else:
                logger.info(f"📄 Retrieved fail doc with ID: {fail_doc_id}")
            return fail_doc
        except Exception as e:
            logger.error(f"❌ Error retrieving fail doc {fail_doc_id}: {str(e)}")
            raise
    async def get_fail_docs_by_physician(self, physician_id: str) -> List[Dict[str, Any]]:
        """Fetch failed documents by physician ID."""
        try:
            fail_docs = await self.prisma.faildocs.find_many(
                where={
                    "physicianId": physician_id
                }
            )
            # Convert to dicts for response
            fail_docs_list = [
                {
                    "id": doc.id,
                    "reason": doc.reason,
                    "blobPath": doc.blobPath,
                    "physicianId": doc.physicianId
                }
                for doc in fail_docs
            ]
            logger.info(f"📋 Fetched {len(fail_docs_list)} fail docs for physician: {physician_id}")
            return fail_docs_list
        except Exception as e:
            logger.error(f"❌ Error fetching fail docs for physician {physician_id}: {str(e)}")
            raise
    
    async def document_exists(self, filename: str, file_size: int) -> bool:
        """Check if document already exists by filename and size (adjust where clause if needed)"""
        try:
            count = await self.prisma.document.count(
                where={
                    # "gcsFileLink": {"contains": filename},
                    "fileName": filename,
                    # Add "fileSize": file_size if you add that field to schema
                }
            )
            return count > 0
        except Exception as e:
            logger.error(f"❌ Error checking document existence: {str(e)}")
            return False
    async def delete_fail_doc_by_id(self, doc_id: str, physician_id: str) -> bool:
        """Delete a failed document record from the FailDocs table, scoped to physician ID."""
        try:
            # First, fetch to verify ownership
            fail_doc = await self.prisma.faildocs.find_unique(
                where={
                    "id": doc_id
                }
            )
            if not fail_doc or fail_doc.physicianId != physician_id:
                logger.warning(f"⚠️ Unauthorized delete attempt for doc {doc_id} by physician {physician_id}")
                return False
            
            # Delete from DB
            await self.prisma.faildocs.delete(
                where={
                    "id": doc_id
                }
            )
            logger.info(f"🗑️ Deleted fail doc {doc_id} from DB")
            return True
        except Exception as e:
            logger.error(f"❌ Error deleting fail doc {doc_id}: {str(e)}")
            raise

    async def get_document(self, document_id: str) -> Optional[Dict[str, Any]]:
        """Get a specific document by ID"""
        try:
            document = await self.prisma.document.find_unique(
                where={"id": document_id},
                include={
                    "summarySnapshot": True,
                    "adl": True,
                    "documentSummary": True
                    # NO "whatsNew" - scalar Json, auto-included
                }
            )

            if not document:
                logger.info(f"📄 No document found with ID: {document_id}")
                return None

            logger.info(f"📄 Retrieved document: {document.gcsFileLink}")
            return document.dict()

        except Exception as e:
            logger.error(f"❌ Error retrieving document {document_id}: {str(e)}")
            raise

    async def get_recent_documents(self, limit: int = 10) -> List[Dict[str, Any]]:
        """Get recent documents with pagination"""
        try:
            documents = await self.prisma.document.find_many(
                include={
                    "summarySnapshot": True,
                    "adl": True,
                    "documentSummary": True
                    # NO "whatsNew" - scalar Json
                },
                order={"createdAt": "desc"},
                take=limit
            )

            docs_list = [doc.dict() for doc in documents]

            logger.info(f"📋 Retrieved {len(docs_list)} recent documents")
            return docs_list

        except Exception as e:
            logger.error(f"❌ Error retrieving recent documents: {str(e)}")
            raise
    
    async def get_document_by_patient_details(
            self, 
            patient_name: str,
            physicianId: Optional[str] = None,
            dob: Optional[str] = None,
            # doi: Optional[str] = None,
            claim_number: Optional[str] = None
        ) -> Dict[str, Any]:
            """
            Retrieve last two documents for patient.
            Handles dob and doi as strings (or converts datetime to string if needed).
            """
            try:
                where_clause = {"patientName": patient_name}
                
                if physicianId:
                    where_clause["physicianId"] = physicianId

                # ✅ Handle dob (string or datetime)
                if dob:
                    if isinstance(dob, datetime):
                        dob_str = dob.strftime("%Y-%m-%d")
                    else:
                        # Try parsing string into datetime for normalization
                        try:
                            parsed_dob = datetime.fromisoformat(dob)
                            dob_str = parsed_dob.strftime("%Y-%m-%d")
                        except ValueError:
                            dob_str = dob  # Already correct format
                    where_clause["dob"] = dob_str

                # ✅ Handle doi (string or datetime)
                # if doi:
                #     if isinstance(doi, datetime):
                #         doi_str = doi.strftime("%Y-%m-%d")
                #     else:
                #         try:
                #             parsed_doi = datetime.fromisoformat(doi)
                #             doi_str = parsed_doi.strftime("%Y-%m-%d")
                #         except ValueError:
                #             doi_str = doi
                #     where_clause["doi"] = doi_str

                if claim_number:
                    where_clause["claimNumber"] = claim_number

                logger.info(f"🔍 Fetching last 2 documents with filters: {where_clause}")
                
                documents = await self.prisma.document.find_many(
                    where=where_clause,
                    include={
                        "summarySnapshot": True,
                        "adl": True,
                        "documentSummary": True
                    },
                    order={"createdAt": "desc"},
                    take=2
                )

                logger.info(f"📋 Found {len(documents)} documents for {patient_name}")

                response = {
                    "patient_name": patient_name,
                    "total_documents": len(documents),
                    "documents": []
                }

                for i, doc in enumerate(documents):
                    doc_data = doc.dict()
                    doc_data["document_index"] = i + 1
                    doc_data["is_latest"] = i == 0
                    response["documents"].append(doc_data)
                    logger.info(f"📄 Added document {i+1}: ID {doc.id}")

                return response

            except Exception as e:
                logger.error(f"❌ Error retrieving documents for {patient_name}: {str(e)}")
                return {
                    "patient_name": patient_name,
                    "total_documents": 0,
                    "documents": []
                }
            

    async def get_tasks_by_document_ids(self, document_ids: list[str], physician_id: Optional[str] = None) -> list[dict]:
        """Fetch tasks (with quickNotes) by document IDs, optionally filtered by physician_id"""
        where_clause = {
            "documentId": {"in": document_ids},
            "status": "Pending"  # ✅ Only fetch Pending status tasks
        }
        if physician_id:
            where_clause["physicianId"] = physician_id
        
        tasks = await self.prisma.task.find_many(
            where=where_clause,
            order={"createdAt": "asc"}
        )
        
        # Manually select the fields you care about
        tasks_data = [
            {
                "id": t.id,
                "documentId": t.documentId,
                "quickNotes": getattr(t, "quickNotes", None)
            }
            for t in tasks
        ]
        return tasks_data

    # async def get_all_unverified_documents(
    #     self, 
    #     patient_name: str, 
    #     physicianId: Optional[str] = None,
    #     dob: Optional[datetime] = None,
    # ) -> Optional[Dict[str, Any]]:
    #     """
    #     Retrieve all unverified documents for patient where status is NOT 'verified'
    #     Returns structured response with multiple documents
    #     """
    #     try:
    #         logger.info(f"🔍 Getting unverified documents for patient: {patient_name}")
            
    #         where_clause = {
    #             "patientName": patient_name,
    #             "dob":dob,
    #             "status": {"not": "verified"}
    #         }
    #         if physicianId:
    #             where_clause["physicianId"] = physicianId
            
    #         # Get all documents where status is NOT verified
    #         documents = await self.prisma.document.find_many(
    #             where=where_clause,
    #             include={
    #                 "summarySnapshot": True,
    #                 "adl": True,
    #                 "documentSummary": True
    #                 # NO "whatsNew" - scalar Json
    #             },
    #             order={"createdAt": "desc"}
    #         )
            
    #         if not documents:
    #             logger.warning(f"❌ No non-verified documents found for patient: {patient_name}")
    #             return None
            
    #         logger.info(f"📋 Found {len(documents)} documents for {patient_name}")
            
    #         # Always return the multi-document structure
    #         response = {
    #             "patient_name": patient_name,
    #             "total_documents": len(documents),
    #             "documents": []
    #         }
            
    #         for i, doc in enumerate(documents):
    #             doc_data = doc.dict()
    #             doc_data["document_index"] = i + 1
    #             doc_data["is_latest"] = i == 0
    #             response["documents"].append(doc_data)
    #             logger.info(f"📄 Added document {i+1}: ID {doc.id}")
            
    #         return response
                    
    #     except Exception as e:
    #         logger.error(f"❌ Error retrieving documents for {patient_name}: {str(e)}")
    #         raise


  

    async def get_all_unverified_documents(
        self, 
        patient_name: Optional[str] = None,
        physicianId: Optional[str] = None,
        claimNumber: Optional[str] = None,
        dob: Optional[datetime] = None,
    ) -> Optional[Dict[str, Any]]:
        """
        Retrieve all unverified documents where status is NOT 'verified'.
        Filters by patient_name if provided. 
        If claimNumber is provided and valid, filter by it (in addition to patient_name and dob if available).
        Otherwise, filter by patient_name and dob if available.
        At least one of patient_name, claimNumber, or dob must be provided.
        """
        try:
            filters_provided = [f for f in [patient_name, claimNumber, dob] if f is not None]
            if not filters_provided:
                logger.warning("❌ No filters provided for retrieving unverified documents")
                return None

            # Normalize claimNumber: set to None if "not specified"
            if claimNumber is not None and str(claimNumber).lower() == "not specified":
                claimNumber = None

            logger.info(f"🔍 Getting unverified documents with filters: patient_name={patient_name}, physicianId={physicianId}, claimNumber={claimNumber}, dob={dob}")
            print(patient_name, physicianId, claimNumber, dob, 'patient_name, physicianId, claimNumber, dob')

            # Base where clause
            where_clause = {
                "status": {"not": "verified"}
            }

            # Add patient_name if provided
            if patient_name:
                where_clause["patientName"] = patient_name

            # Add physicianId if provided
            if physicianId:
                where_clause["physicianId"] = physicianId

            # 🆕 Updated: Add claimNumber filter if provided (valid); always add dob filter if provided (no elif)
            if claimNumber:
                where_clause["claimNumber"] = claimNumber
                logger.info(f"📌 Using claimNumber filter: {claimNumber}")
            if dob:
                dob_str = dob.strftime("%Y-%m-%d")
                where_clause["dob"] = dob_str
                logger.info(f"📌 Using dob string filter: {dob_str}")

            # Fetch documents
            documents = await self.prisma.document.find_many(
                where=where_clause,
                include={
                    "summarySnapshot": True,
                    "adl": True,
                    "documentSummary": True
                },
                order={"createdAt": "desc"}
            )

            if not documents:
                logger.warning(f"❌ No non-verified documents found with provided filters")
                return None

            # Determine patient_name for logging/response (use first document's if not provided)
            response_patient_name = patient_name or documents[0].patientName

            logger.info(f"📋 Found {len(documents)} unverified documents for patient: {response_patient_name}")

            # Structured response
            response = {
                "patient_name": response_patient_name,
                "total_documents": len(documents),
                "documents": []
            }

            for i, doc in enumerate(documents):
                doc_data = doc.dict()
                doc_data["document_index"] = i + 1
                doc_data["is_latest"] = i == 0
                response["documents"].append(doc_data)
                logger.info(f"📄 Added document {i+1}: ID {doc.id}")

            return response

        except Exception as e:
            logger.error(f"❌ Error retrieving unverified documents: {str(e)}")
            raise
    


  
    async def update_previous_fields(
        self,
        patient_name: str,
        dob: str,
        physician_id: str,
        claim_number: str,
        doi: Optional[str] = None,
    ) -> int:
        print(patient_name, physician_id, claim_number, dob, 'patient data for update')
        
        # 🆕 IMPROVED: Fetch based on looser criteria to catch docs with incorrect/missing fields
        # Primary: physician_id + (patient_name OR claim_number match/missing)
        or_conditions = []
        
        # Condition 1: Matches patient_name (if provided)
        if patient_name and patient_name.lower() != "not specified":
            or_conditions.append({"patientName": patient_name})
        
        # Condition 2: Matches claim_number or missing
        if claim_number and claim_number.lower() != "not specified":
            or_conditions.append({"claimNumber": {"in": [claim_number, "Not specified"]}})
        
        # If no OR conditions, fallback to just physician_id
        fetch_where = {
            "physicianId": physician_id,
        }
        
        if or_conditions:
            fetch_where["OR"] = or_conditions
        
        # 🆕 FIXED: No 'select' parameter
        documents_to_update = await self.prisma.document.find_many(
            where=fetch_where,
        )
        
        logger.info(f"🔍 Found {len(documents_to_update)} documents to potentially update for physician '{physician_id}'")
        
        updated_count = 0
        for doc in documents_to_update:
            # Determine updates needed for this doc
            update_data = {}
            
            # Update patientName if missing or doesn't match new one
            if (not doc.patientName or str(doc.patientName).lower() == "not specified" or
                str(doc.patientName).lower() != patient_name.lower()):
                update_data["patientName"] = patient_name
                logger.debug(f"  - Will update patientName for doc {doc.id}: '{doc.patientName}' -> '{patient_name}'")
            
            # Update dob if missing or doesn't match new one
            if (not doc.dob or str(doc.dob).lower() == "not specified" or
                str(doc.dob) != dob):
                update_data["dob"] = dob
                logger.debug(f"  - Will update dob for doc {doc.id}: '{doc.dob}' -> '{dob}'")
            
            # Update claimNumber if missing
            if not doc.claimNumber or str(doc.claimNumber).lower() == "not specified":
                update_data["claimNumber"] = claim_number
                logger.debug(f"  - Will update claimNumber for doc {doc.id}: '{doc.claimNumber}' -> '{claim_number}'")
            
            # Update doi if provided and missing or doesn't match
            if doi and str(doi).lower() != "not specified":
                if (not doc.doi or str(doc.doi).lower() == "not specified" or
                    str(doc.doi) != doi):
                    update_data["doi"] = doi
                    logger.debug(f"  - Will update doi for doc {doc.id}: '{doc.doi}' -> '{doi}'")
            
            # Only update if there's something to change
            if update_data:
                await self.prisma.document.update(
                    where={"id": doc.id},
                    data=update_data
                )
                updated_count += 1
                logger.info(f"  ✅ Updated doc {doc.id} with: {update_data}")
            else:
                logger.debug(f"  ℹ️ No updates needed for doc {doc.id}")
        
        logger.info(f"🔄 Updated {updated_count} previous documents for patient '{patient_name}' (DOB: {dob}, Physician: {physician_id}) with fields: patientName={patient_name}, dob={dob}, claimNumber={claim_number}, doi={doi}")
        
        return updated_count
    
    async def get_patient_claim_numbers(
        self,
        patient_name: Optional[str] = None,
        physicianId: Optional[str] = None,
        dob: Optional[datetime] = None,
        claim_number: Optional[str] = None,  # 🆕 NEW: Optional claim_number for lookup
    ) -> Dict[str, Any]:
        try:
            where_clause = {}
            
            # 🆕 ENHANCED: Support multiple lookup strategies (prioritize claim_number if provided)
            if claim_number:
                where_clause["claimNumber"] = claim_number
                logger.info(f"🔍 Fetching data using claim number: {claim_number}")
            else:
                # Fallback to patient_name + optional dob/physician
                if patient_name:
                    where_clause["patientName"] = patient_name
                if physicianId:
                    where_clause["physicianId"] = physicianId
                if dob:
                    dob_str = dob.strftime("%Y-%m-%d")
                    where_clause["dob"] = dob_str
                logger.info(f"🔍 Fetching data for patient: {patient_name or 'unknown'}")

            documents = await self.prisma.document.find_many(where=where_clause)
            
            # 🆕 EXPANDED: Extract not just claim_numbers, but also patient_name, dob, doi
            claim_numbers = [
                doc.claimNumber for doc in documents if getattr(doc, "claimNumber", None)
            ]
            patient_names = [
                doc.patientName for doc in documents if getattr(doc, "patientName", None)
            ]
            dobs = [
                doc.dob for doc in documents if getattr(doc, "dob", None)
            ]
            dois = [
                doc.doi for doc in documents if getattr(doc, "doi", None)
            ]
            
            # 🆕 DEDUPLICATE AND PRIORITIZE: Use first non-None/"Not specified" value for each field
            def get_first_valid(lst):
                for item in lst:
                    if item and str(item).lower() != "not specified":
                        return item
                return None
            
            primary_patient_name = get_first_valid(patient_names) or patient_names[0] if patient_names else None
            primary_dob = get_first_valid(dobs) or dobs[0] if dobs else None
            primary_doi = get_first_valid(dois) or dois[0] if dois else None
            primary_claim_number = get_first_valid(claim_numbers) or claim_numbers[0] if claim_numbers else None

            # 🆕 NEW: Detect conflicting claim numbers
            valid_claims_set = set([c for c in claim_numbers if c and str(c).lower() != 'not specified'])
            has_conflicting_claims = len(valid_claims_set) > 1

            logger.info(f"✅ Found data for lookup: patient_name={primary_patient_name}, dob={primary_dob}, doi={primary_doi}, claim={primary_claim_number}, conflicting_claims={has_conflicting_claims}")
            
            return {
                "patient_name": primary_patient_name,
                "dob": primary_dob,
                "doi": primary_doi,
                "claim_number": primary_claim_number,
                "total_documents": len(documents),
                "has_conflicting_claims": has_conflicting_claims,
                "unique_valid_claims": list(valid_claims_set),
                "documents": [  # 🆕 OPTIONAL: Include full docs if needed for further processing
                    {
                        "patientName": doc.patientName,
                        "dob": doc.dob,
                        "doi": doc.doi,
                        "claimNumber": doc.claimNumber,
                        "id": doc.id  # For reference
                    } for doc in documents
                ]
            }

        except Exception as e:
            logger.error(f"❌ Error retrieving data for lookup: {str(e)}")
            return {
                "patient_name": None,
                "dob": None,
                "doi": None,
                "claim_number": None,
                "total_documents": 0,
                "has_conflicting_claims": False,
                "unique_valid_claims": [],
                "documents": []
            }
    async def get_last_document_for_patient(self, patient_name: str, claim_number: str) -> Optional[Dict[str, Any]]:
        """
        Retrieve the most recent document for a specific patient and claim number.
        """
        try:
            document = await self.prisma.document.find_first(
                where={
                    "patientName": patient_name,
                    "claimNumber": claim_number
                },
                include={
                    "summarySnapshot": True,
                    "adl": True,
                    "documentSummary": True,
                    # NO "whatsNew" - scalar, auto-included
                },
                order={"createdAt": "desc"}
            )
            
            if document:
                logger.info(f"📄 Found previous document for {patient_name} (Claim: {claim_number})")
                return document.dict()
            else:
                logger.info(f"📄 No previous document found for {patient_name} (Claim: {claim_number})")
                return None
                
        except Exception as e:
            logger.error(f"❌ Error retrieving document for {patient_name}: {str(e)}")
            raise
    async def save_document_analysis(
        self,
        extraction_result: ExtractionResult,
        file_name: str,
        file_size: int,
        mime_type: str,
        processing_time_ms: int,
        gcs_file_link: str,
        patient_name: str,
        claim_number: str,
        dob: str,
        doi: str,
        rd: datetime,
        status: str,
        brief_summary: str,
        summary_snapshot: Dict[str, Any],
        whats_new: Dict[str, Any],
        adl_data: Dict[str, Any],
        document_summary: Dict[str, Any],
        physician_id: Optional[str] = None,
        blob_path: Optional[str] = None,
        file_hash: Optional[str] = None,
        mode: Optional[str] = None,
        ur_denial_reason: Optional[str] = None
    ) -> str:
        """
        Save document analysis results to the database.

        - Stores extracted metadata and relationships in Prisma models.
        - Handles JSON fields and optional relations.
        - Checks for duplicate documents based on file name.
        """
        try:
            print(summary_snapshot, 'summary_snapshot')

            # ✅ Step 1: Check if document already exists (using filename)
            if await self.document_exists(file_name, file_size):
                existing_doc = await self.prisma.document.find_first(
                    where={"gcsFileLink": {"contains": file_name}},
                    order={"createdAt": "desc"}
                )
                logger.warning(
                    f"⚠️ Document already exists: {file_name} "
                    f"(ID: {existing_doc.id if existing_doc else 'N/A'}). Skipping save."
                )
                return existing_doc.id if existing_doc else "unknown"

            # ✅ Step 2: Ensure document_summary has 'date'
            if "createdAt" in document_summary and "date" not in document_summary:
                document_summary["date"] = document_summary["createdAt"]

            # ✅ Step 3: Handle whatsNew as JSON string (for scalar Json field)
            whats_new_json = json.dumps(whats_new) if whats_new else None

            # ✅ Step 4: Create Document with nested relations
            document = await self.prisma.document.create(
                data={
                    "patientName": patient_name,
                    "claimNumber": claim_number,
                    "dob": dob,
                    "doi": doi,
                    "status": status,
                    "gcsFileLink": gcs_file_link,
                    "briefSummary": brief_summary,
                    "whatsNew": whats_new_json,
                    "physicianId": physician_id,
<<<<<<< HEAD
                  
=======
>>>>>>> a529d247
                    "reportDate": rd if rd else datetime.now(),
                    "blobPath": blob_path,
                    "fileName": file_name,
                    "mode": mode,
                    "ur_denial_reason": ur_denial_reason,
                    **({"fileHash": file_hash} if file_hash else {}),

                    # ✅ Enhanced Summary Snapshot
                    "summarySnapshot": {
                        "create": {
                            "dx": summary_snapshot.get("dx", ""),
                            "keyConcern": summary_snapshot.get("keyConcern", ""),
                            "nextStep": summary_snapshot.get("nextStep", ""),
                            "urDecision": summary_snapshot.get("ur-decision")
                            or summary_snapshot.get("urDecision", None),
                            "recommended": summary_snapshot.get("recommended", None),
                            "aiOutcome": summary_snapshot.get("ai_outcome")
                            or summary_snapshot.get("aiOutcome", None),
                            "consultingDoctors": summary_snapshot.get("consulting_doctors", [])
                            if isinstance(summary_snapshot.get("consulting_doctors", []), list)
                            else []
                        }
                    },

                    # ✅ ADL (Activities of Daily Living)
                    "adl": {
                        "create": {
                            "adlsAffected": adl_data.get("adlsAffected", ""),
                            "workRestrictions": adl_data.get("workRestrictions", "")
                        }
                    },

                    # ✅ Document Summary
                    "documentSummary": {
                        "create": {
                            "type": document_summary.get("type", ""),
                            "date": rd if rd else datetime.now(),
                            "summary": document_summary.get("summary", "")
                        }
                    }
                },
                include={
                    "summarySnapshot": True,
                    "adl": True,
                    "documentSummary": True
                }
            )

            # ✅ Step 5: Logging and response
            logger.info(f"✅ Document saved with ID: {document.id}")
            if whats_new_json:
                logger.info(f"📊 WhatsNew JSON: {whats_new_json[:100]}...")
            if summary_snapshot.get("ur_denial_reason"):
                logger.info(f"📋 UR Denial Reason saved: {summary_snapshot.get('ur_denial_reason')[:100]}...")
            return document.id

        except Exception as e:
            logger.error(f"❌ Error saving document analysis: {str(e)}")
            raise
    def decrypt_patient_token(self, token: str) -> Dict[str, Any]:
        """
        Decrypts the token and returns patient data.
        Use this in the FastAPI route.
        """
        print(token,'token')
        try:
            # Pad the token if needed for base64 (since we rstrip'd '=')
            padded_token = token + '=' * (4 - len(token) % 4)
            encrypted_bytes = base64.urlsafe_b64decode(padded_token)
            decrypted_json = self.cipher_suite.decrypt(encrypted_bytes).decode('utf-8')
            patient_data = json.loads(decrypted_json)
            # No need to convert to datetime objects since they're stored as strings
            # patient_data["dob"] and patient_data["doi"] remain as strings
            return patient_data
        except Exception as e:
            logger.error(f"❌ Decryption failed: {str(e)}")
            raise ValueError("Invalid or expired token")
    
    async def delete_fail_doc(
        self,
        fail_doc_id: str
    ) -> dict:
        """Delete a failed document record from the FailDocs table."""
        try:
            deleted_fail_doc = await self.prisma.faildocs.delete(
                where={"id": fail_doc_id}
            )
            logger.info(f"🗑️ Deleted fail doc with ID: {fail_doc_id}")
            return deleted_fail_doc
        except Exception as e:
            logger.error(f"❌ Error deleting fail doc {fail_doc_id}: {str(e)}")
        raise
    async def get_patient_quiz(self, patient_name: str, dob: str, doi: str) -> Optional[Dict[str, Any]]:
        """Retrieve a PatientQuiz by matching patientName and DATE (ignoring time)"""
        print(patient_name, dob, doi, 'patient_name,dob,doi')
        try:
            # Since dob and doi are now strings, we need to parse them for date comparison
            # Assuming the format is "YYYY-MM-DD" or "Not specified"
            if dob.lower() != "not specified":
                try:
                    dob_start = datetime.strptime(dob, "%Y-%m-%d")
                    dob_end = dob_start + timedelta(days=1)
                except ValueError:
                    # If date parsing fails, skip the date filter
                    dob_start = None
                    dob_end = None
            else:
                dob_start = None
                dob_end = None

            if doi.lower() != "not specified":
                try:
                    doi_start = datetime.strptime(doi, "%Y-%m-%d")
                    doi_end = doi_start + timedelta(days=1)
                except ValueError:
                    # If date parsing fails, skip the date filter
                    doi_start = None
                    doi_end = None
            else:
                doi_start = None
                doi_end = None

            # Build the where clause
            where_clause = {"patientName": patient_name}
            
            if dob_start and dob_end:
                where_clause["dob"] = {
                    "gte": dob_start.isoformat(),
                    "lt": dob_end.isoformat(),
                }
                
            if doi_start and doi_end:
                where_clause["doi"] = {
                    "gte": doi_start.isoformat(),
                    "lt": doi_end.isoformat(),
                }

            quiz = await self.prisma.patientquiz.find_first(
                where=where_clause
            )

            print(quiz, 'quiz')
            if quiz:
                logger.info(f"✅ Found PatientQuiz for patient: {patient_name}")
            else:
                logger.info(f"ℹ️ No PatientQuiz found for patient: {patient_name}")
            return quiz.dict() if quiz else None
        except Exception as e:
            logger.error(f"❌ Error retrieving PatientQuiz: {str(e)}")
            return None
        

# services/database_service.py

    async def decrement_parse_count(self, physician_id: str) -> bool:
        """
        Decrement the documentParse count for a physician's subscription
        Returns True if successful, False if no subscription found or count already 0
        """
        try:
            prisma = Prisma()
            await prisma.connect()
            
            # Find the active subscription for the physician
            subscription = await prisma.subscription.find_first(
                where={
                    "physicianId": physician_id,
                    "status": "active",
                    "documentParse": {"gt": 0}  # Only update if count > 0
                }
            )
            
            if not subscription:
                logger.warning(f"No active subscription with parse count found for physician: {physician_id}")
                return False
            
            # Decrement the parse count
            updated_subscription = await prisma.subscription.update(
                where={"id": subscription.id},
                data={"documentParse": {"decrement": 1}}
            )
            
            logger.info(f"✅ Decremented parse count for physician {physician_id}. New count: {updated_subscription.documentParse}")
            return True
            
        except Exception as e:
            logger.error(f"❌ Failed to decrement parse count for physician {physician_id}: {e}")
            return False
        finally:
            await prisma.disconnect()
_db_service = None

async def get_database_service() -> DatabaseService:
    """Get or create database service instance"""
    global _db_service
    if _db_service is None:
        _db_service = DatabaseService()
        await _db_service.connect()
    return _db_service

async def cleanup_database_service():
    """Cleanup database connection"""
    global _db_service
    if _db_service:
        await _db_service.disconnect()
        _db_service = None<|MERGE_RESOLUTION|>--- conflicted
+++ resolved
@@ -887,10 +887,7 @@
                     "briefSummary": brief_summary,
                     "whatsNew": whats_new_json,
                     "physicianId": physician_id,
-<<<<<<< HEAD
                   
-=======
->>>>>>> a529d247
                     "reportDate": rd if rd else datetime.now(),
                     "blobPath": blob_path,
                     "fileName": file_name,
