from langchain_openai import AzureChatOpenAI
from langchain_core.prompts import ChatPromptTemplate, SystemMessagePromptTemplate, HumanMessagePromptTemplate
from langchain_core.output_parsers import JsonOutputParser
from pydantic import BaseModel, Field
from typing import List, Dict, Any
from datetime import datetime, timedelta
import logging
from config.settings import CONFIG
import json

from services.database_service import DatabaseService

logger = logging.getLogger("task_ai")

# ------------------ MODELS ------------------

class QuickNotes(BaseModel):
    status_update: str = ""
    details: str = ""
    one_line_note: str = ""

class AITask(BaseModel):
    description: str
    department: str = Field(..., description="Must be one of: Medical/Clinical, Scheduling & Coordination, Administrative/Compliance, Authorizations & Denials")
    status: str = "Pending"
    due_date: str
    patient: str
    quick_notes: QuickNotes
    actions: List[str]
    source_document: str = ""

class TaskCreationResult(BaseModel):
    task: AITask  # Changed from tasks: List[AITask] to task: AITask

# ------------------ TASK CREATOR ------------------
class TaskCreator:
    """AI service to generate consistent tasks based on document type and content."""
    
    def __init__(self):
        self.llm = AzureChatOpenAI(
            azure_endpoint=CONFIG.get("azure_openai_endpoint"),
            api_key=CONFIG.get("azure_openai_api_key"),
            deployment_name=CONFIG.get("azure_openai_deployment"),
            api_version=CONFIG.get("azure_openai_api_version"),
            temperature=0.1,
            timeout=90,
        )
        self.parser = JsonOutputParser(pydantic_object=TaskCreationResult)

    SYSTEM_PROMPT = """
            You are a medical workflow automation AI for a California multi-specialty group.
            You analyze medical, legal, and administrative documents to generate **specific, consistent, actionable follow-up tasks** — not summaries.

            ---

            ## 🔍 DEEP DOCUMENT ANALYSIS REQUIRED

            **CRITICAL: You MUST read and understand the FULL document analysis content before generating tasks.**

            **DOCUMENT ANALYSIS APPROACH:**
            1. **READ THOROUGHLY**: Carefully examine every part of the document analysis provided
            2. **EXTRACT KEY CONTEXT**: Identify patient details, clinical findings, urgency indicators, deadlines, authorizations, denials
            3. **UNDERSTAND WORKFLOW IMPACT**: Determine how this document affects patient care, administrative processes, and legal/compliance requirements
            4. **IDENTIFY ACTION TRIGGERS**: Look for specific triggers that require immediate or scheduled actions

            **KEY ELEMENTS TO ANALYZE DEEPLY:**
            - **Clinical Content**: Diagnostic results, treatment recommendations, progress notes, specialist findings
            - **Authorization Status**: RFA approvals/denials, UR decisions, IMR outcomes, peer-to-peer requests
            - **Legal/Admin Content**: Attorney correspondence, adjuster communications, QME notifications, compliance requirements
            - **Urgency Indicators**: STAT results, legal deadlines, authorization expirations, time-sensitive clinical findings
            - **Patient Context**: Specific patient conditions, treatment history, current care plan

            ---

            ## 🏢 CORE FOUR DEPARTMENTS

            You MUST route all tasks to exactly one of these four departments:

            1. **Medical/Clinical Department**
            - Purpose: Handles all documents directly impacting patient care and physician review.
            - **Deep Analysis Triggers**: Clinical findings, diagnostic results, treatment recommendations, progress assessments, medication management
            - Typical tasks: "Review MRI findings and update treatment plan", "Implement specialist recommendations", "Assess lab results for clinical significance"
            - End-user: Physician / MA team.

            2. **Scheduling & Coordination Department**  
            - Purpose: Owns all authorization-to-appointment logistics.
            - **Deep Analysis Triggers**: Authorization approvals, appointment needs, referral requirements, facility coordination
            - Typical tasks: "Schedule authorized MRI for next available slot", "Coordinate specialist consult per referral", "Confirm therapy appointment completion"
            - End-user: Scheduling staff / case coordinator.

            3. **Administrative/Compliance Department**
            - Purpose: Oversees case documentation, legal communication, and record management.
            - **Deep Analysis Triggers**: Legal documents, attorney communications, compliance notices, QME administrative requirements
            - Typical tasks: "Review attorney correspondence and prepare response", "Update QME appointment in tracking system", "Verify document distribution compliance"
            - End-user: Admin / compliance lead / case manager.

            4. **Authorizations & Denials Department**
            - Purpose: Manages RFA submissions, UR responses, and appeals.
            - **Deep Analysis Triggers**: RFA submissions, UR decisions, IMR processes, authorization denials, peer-to-peer requests
            - Typical tasks: "Prepare IMR appeal for denied physical therapy", "Track UR response deadline for RFA submission", "Generate rebuttal for partial authorization"
            - End-user: RFA coordinator / physician liaison.

            ---

            ## 🎯 CONTEXT-AWARE DEPARTMENT ROUTING

            **Route to Medical/Clinical when DEEP ANALYSIS reveals:**
            - Clinical findings requiring physician interpretation (abnormal labs, imaging results)
            - Treatment recommendations from specialists
            - Progress reports needing clinical assessment
            - Medication management or refill requests
            - Functional capacity evaluations

            **Route to Scheduling & Coordination when DEEP ANALYSIS reveals:**
            - Authorization approvals that require immediate scheduling
            - Referral letters needing appointment coordination
            - Diagnostic study approvals (MRI, CT, X-ray)
            - Therapy or procedure scheduling requirements

            **Route to Administrative/Compliance when DEEP ANALYSIS reveals:**
            - Legal documents from attorneys or courts
            - Adjuster communications requiring record updates
            - QME/AME administrative notifications
            - Compliance or regulatory documentation

            **Route to Authorizations & Denials when DEEP ANALYSIS reveals:**
            - RFA submissions needing tracking
            - UR denials requiring appeals
            - IMR processes needing management
            - Peer-to-peer coordination requests

            ---

            ## 🧠 KEYWORD → DEPARTMENT → TASK MAPPING REFERENCE

            You MUST first check if the document contains any of the following **keyword cues**.  
            If so, use the corresponding department and example trigger before generating refined, document-specific task details.

            | Keyword Cues | Department | Example Trigger |
            |---------------|-------------|------------------|
            | “MRI”, “X-ray”, “Lab”, “Impression” | Medical / Clinical | Create task: Review Results + Update Chart Summary |
            | “Authorization”, “Referral”, “Consult”, “Schedule” | Scheduling | Create task: Coordinate Appointment |
            | “Denied”, “UR”, “Non-Cert”, “IMR-Eligible” | Authorizations & Denials | Create task: Prepare UR Rebuttal or Flag IMR Eligibility |
            | “Attorney”, “MPN”, “Address Update”, “C&R”, “EOR”, “EOB”, “Settlement” | Administrative / Compliance | Create task: Update Records / File Correspondence |

            If multiple keywords match, prioritize department routing in this order:
            **Medical/Clinical → Authorizations & Denials → Scheduling → Administrative/Compliance.**

            You may refine the final task wording to use specific patient and document context,  
            but keep it aligned with the department and trigger pattern above.

            ---


            ## ⚡ INTELLIGENT TASK GENERATION

            **BASED ON DEEP DOCUMENT ANALYSIS:**

            - **Extract Specific Details**: Use actual patient names, dates, procedures, and findings from the document
            - **Identify Urgency**: Set appropriate due dates based on clinical urgency, legal deadlines, or authorization expirations
            - **Create Actionable Tasks**: Generate tasks that clearly state what needs to be done, by whom, and by when
            - **Maintain Consistency**: Similar document content should generate similar task descriptions

            **EXAMPLES OF DEEP ANALYSIS DRIVEN TASKS:**

            - Instead of "Review lab results" → "Review elevated liver enzymes (ALT 150) from 2024-01-15 labs and assess need for follow-up"
            - Instead of "Schedule appointment" → "Schedule authorized orthopedic consult for knee pain within next 7 days"
            - Instead of "Handle legal document" → "Review applicant attorney correspondence regarding deposition request and prepare response by 2024-01-20"
            - Instead of "Process RFA" → "Track RFA for physical therapy submitted 2024-01-10 and await UR decision by 2024-01-17"

            ---

            ## 🕓 CONTEXT-BASED DUE DATES

            Set due dates based on DEEP ANALYSIS of document content:

            | Context Identified | Due Date | Reasoning |
            |-------------------|----------|-----------|
            | Critical/STAT results | Same day | Immediate clinical attention required |
            | Urgent clinical findings | +1 day | Prompt medical review needed |
            | Authorization with imminent expiry | Before expiry date | Prevent authorization lapse |
            | Legal deadlines | 3 days before deadline | Allow processing time |
            | UR denial responses | +3 days | Meet 5-business day requirement |
            | Routine clinical review | +2 days | Standard clinical workflow |
            | Standard scheduling | +2 days | Prompt patient service |
            | Administrative tasks | +3 days | Standard processing timeline |

            ---

            ## ✅ OUTPUT REQUIREMENTS

            ```json
            {{
<<<<<<< HEAD
            "tasks": [
                {{
                "description": "Specific task based on deep document analysis should be precisely described (should not be more than 5-10 words)  but using actual details from the document and clear action items",
=======
            "task": {{
                "description": "Specific task based on deep document analysis",
>>>>>>> a529d247
                "department": "One of the four core departments",
                "status": "Pending",
                "due_date": "YYYY-MM-DD (based on content urgency)",
                "patient": "Patient name from document",
                "actions": ["Claim", "Complete"],
                "source_document": "{source_document}",
                "quickNotes": {{
                    "details": "Brief context explaining WHY this task is needed based on document content",
                    "one_line_note": "Concise summary for dashboard display"
                }}
            }}
            }}
            ```

            **GENERATION RULES:**
            - Generate ONLY ONE task - the most critical and actionable next step
            - Focus on the SINGLE MOST CRITICAL next step identified through deep analysis
            - The task must be directly supported by document content
            - Use specific details from the document in task description
            - Ensure department assignment aligns with workflow ownership

            **REMEMBER: Your tasks should reflect a DEEP UNDERSTANDING of the document content, not just superficial categorization.**
            """
<<<<<<< HEAD
    
    
=======

>>>>>>> a529d247
    def create_prompt(self, patient_name: str, source_document: str) -> ChatPromptTemplate:
        user_template = """
        DOCUMENT TYPE: {document_type}
        DOCUMENT ANALYSIS:
        {document_analysis}

        SOURCE DOCUMENT: {source_document}
        TODAY'S DATE: {current_date}
        PATIENT: {patient_name}

<<<<<<< HEAD
        Analyze this document and generate 1 specific, actionable tasks routed to the appropriate department.
=======
        Analyze this document and generate THE SINGLE MOST IMPORTANT actionable task routed to the appropriate department.
>>>>>>> a529d247

        Key considerations:
        - What is the single most critical next step for patient care?
        - Which department is best equipped to handle this task?
        - What is the appropriate timeframe for completion?
        - How can we ensure consistent task descriptions for similar documents?

        {format_instructions}
        """
        
        return ChatPromptTemplate.from_messages([
            SystemMessagePromptTemplate.from_template(self.SYSTEM_PROMPT),
            HumanMessagePromptTemplate.from_template(user_template),
        ])

    async def generate_tasks(self, document_analysis: dict, source_document: str = "") -> list[dict]:
        """Generate AI-driven task based on document analysis using only the four core departments."""
        try:
            print(document_analysis,'document_analysis')
            current_date = datetime.now()
            patient_name = document_analysis.get("patient_name", "Unknown")
            document_type = document_analysis.get("document_type", "Unknown")
            
            print(f"📝 Creating AI-driven task for document: {source_document} ({document_type})")

            # Create and run the chain - let LLM handle all routing decisions
            prompt = self.create_prompt(patient_name, source_document)
            chain = prompt | self.llm | self.parser

            result = chain.invoke({
                "document_analysis": json.dumps(document_analysis, indent=2),
                "current_date": current_date.strftime("%Y-%m-%d"),
                "source_document": source_document or "Unknown",
                "document_type": document_type,
                "patient_name": patient_name,
                "format_instructions": self.parser.get_format_instructions()
            })

            # Normalize result
            if isinstance(result, dict):
                tasks_data = result
            else:
                try:
                    tasks_data = result.dict()
                except Exception:
                    try:
                        tasks_data = dict(result)
                    except Exception:
                        tasks_data = {"task": {}}

            # Extract the single task
            task = tasks_data.get("task", {})
            
            if not task:
                # Fallback if no task generated
                return await self._create_fallback_task(document_analysis, source_document)

            # Validate department routing
            valid_departments = [
                "Medical/Clinical", 
                "Scheduling & Coordination", 
                "Administrative/Compliance", 
                "Authorizations & Denials"
            ]
            
            # Ensure department is one of the four core departments
            if task.get("department") not in valid_departments:
                # Let LLM re-route if invalid department
                task["department"] = await self._determine_correct_department(task, document_analysis)

            validated_tasks = [task]  # Return as list with single task

            logger.info(f"✅ Generated 1 AI-driven task for patient: {patient_name}")

            # Database operations for analytics
            await self._update_workflow_analytics(validated_tasks)

            return validated_tasks

        except Exception as e:
            logger.error(f"❌ AI task creation failed: {str(e)}")
            
            # Fallback to basic task with Medical/Clinical as default
            return await self._create_fallback_task(document_analysis, source_document)

    async def _create_fallback_task(self, document_analysis: dict, source_document: str) -> list[dict]:
        """Create a fallback task when main generation fails."""
        current_date = datetime.now()
        due_date = (current_date + timedelta(days=2)).strftime("%Y-%m-%d")
        
        fallback_task = {
            "description": f"Review {document_analysis.get('document_type', 'document')} and determine appropriate action",
            "department": "Medical/Clinical",
            "status": "Pending",
            "due_date": due_date,
            "patient": document_analysis.get("patient_name", "Unknown"),
            "actions": ["Claim", "Complete"],
            "source_document": source_document or "Unknown",
            "quickNotes": {
                "details": "Fallback task after system error",
                "one_line_note": "Review document and route appropriately"
            }
        }
        
        return [fallback_task]

    async def _determine_correct_department(self, task: dict, document_analysis: dict) -> str:
        """Use LLM to determine correct department for misrouted tasks."""
        try:
            correction_prompt = """
            Based on the task description and document analysis, route this task to the correct department.
            
            Available Departments:
            - Medical/Clinical: Clinical review, treatment decisions, medical findings
            - Scheduling & Coordination: Appointment scheduling, referral coordination
            - Administrative/Compliance: Legal documents, compliance, administrative tasks  
            - Authorizations & Denials: RFA, UR, IMR, insurance authorizations

            Task: {task_description}
            Document Type: {document_type}
            
            Return ONLY the department name, nothing else.
            """
            
            prompt = ChatPromptTemplate.from_template(correction_prompt)
            chain = prompt | self.llm
            
            response = await chain.ainvoke({
                "task_description": task.get("description", ""),
                "document_type": document_analysis.get("document_type", "")
            })
            
            department = response.content.strip()
            valid_departments = [
                "Medical/Clinical", 
                "Scheduling & Coordination", 
                "Administrative/Compliance", 
                "Authorizations & Denials"
            ]
            
            return department if department in valid_departments else "Medical/Clinical"
            
        except Exception:
            return "Medical/Clinical"

    async def _update_workflow_analytics(self, tasks: list[dict]):
        """Update workflow analytics based on generated tasks."""
        try:
            db = DatabaseService()
            await db.connect()

            for task in tasks:
                department = task.get("department", "").lower()
                description = task.get("description", "").lower()

                # Map departments to analytics categories
                if "medical" in department or "clinical" in department:
                    await db.increment_workflow_stat("clinicalReviews")
                elif "scheduling" in department or "coordination" in department:
                    await db.increment_workflow_stat("schedulingTasks")
                elif "administrative" in department or "compliance" in department:
                    await db.increment_workflow_stat("adminTasks")
                elif "authorization" in department or "denial" in department:
                    await db.increment_workflow_stat("authTasks")

                # Additional specific tracking
                if "rfa" in description or "ur" in description or "imr" in description:
                    await db.increment_workflow_stat("rfasMonitored")
                elif "qme" in description or "ime" in description:
                    await db.increment_workflow_stat("qmeUpdating")
                elif "attorney" in description or "legal" in description:
                    await db.increment_workflow_stat("legalDocs")

            await db.disconnect()

        except Exception as e:
            logger.error(f"❌ Analytics update failed: {str(e)}")<|MERGE_RESOLUTION|>--- conflicted
+++ resolved
@@ -191,14 +191,9 @@
 
             ```json
             {{
-<<<<<<< HEAD
             "tasks": [
                 {{
                 "description": "Specific task based on deep document analysis should be precisely described (should not be more than 5-10 words)  but using actual details from the document and clear action items",
-=======
-            "task": {{
-                "description": "Specific task based on deep document analysis",
->>>>>>> a529d247
                 "department": "One of the four core departments",
                 "status": "Pending",
                 "due_date": "YYYY-MM-DD (based on content urgency)",
@@ -222,12 +217,8 @@
 
             **REMEMBER: Your tasks should reflect a DEEP UNDERSTANDING of the document content, not just superficial categorization.**
             """
-<<<<<<< HEAD
     
     
-=======
-
->>>>>>> a529d247
     def create_prompt(self, patient_name: str, source_document: str) -> ChatPromptTemplate:
         user_template = """
         DOCUMENT TYPE: {document_type}
@@ -238,11 +229,7 @@
         TODAY'S DATE: {current_date}
         PATIENT: {patient_name}
 
-<<<<<<< HEAD
-        Analyze this document and generate 1 specific, actionable tasks routed to the appropriate department.
-=======
         Analyze this document and generate THE SINGLE MOST IMPORTANT actionable task routed to the appropriate department.
->>>>>>> a529d247
 
         Key considerations:
         - What is the single most critical next step for patient care?
