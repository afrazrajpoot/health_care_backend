--- conflicted
+++ resolved
@@ -104,10 +104,7 @@
                 message="Starting document processing..."
             )
         
-<<<<<<< HEAD
         # OPTIMIZATION: Async webhook call (non-blocking HTTP)
-=======
->>>>>>> 7a706f80
         webhook_url = CONFIG.get("api_base_url", "http://localhost:8000") + "/webhook/save-document"
         
         async with aiohttp.ClientSession() as session:
