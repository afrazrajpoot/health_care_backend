# controllers/document_controller.py (updated: check for existing document before GCS upload and handle like ignored/required field issue)

from fastapi import APIRouter, File, UploadFile, HTTPException, Request, Query
from typing import Dict, List, Any
from datetime import datetime, timedelta
import traceback
from prisma import Prisma
from models.schemas import ExtractionResult
from services.file_service import FileService
from config.settings import CONFIG
from utils.logger import logger
from services.report_analyzer import ReportAnalyzer
from services.database_service import DatabaseService, get_database_service
from utils.celery_task import finalize_document_task
from utils.socket_manager import sio
from pathlib import Path
from fastapi import Path as FastAPIPath
from services.document_ai_service import get_document_ai_processor
from services.document_converter import DocumentConverter
from services.task_creation import TaskCreator

import os
from urllib.parse import urlparse
router = APIRouter()

def extract_blob_path_from_gcs_url(gcs_url: str) -> str:
    """Extract blob path from signed GCS URL."""
    try:
        parsed = urlparse(gcs_url)
        full_path = parsed.path.lstrip('/')
        parts = full_path.split('/')
        if len(parts) < 2:
            raise ValueError("Invalid GCS URL format")
        blob_name = '/'.join(parts[1:])
        if '?' in blob_name:
            blob_name = blob_name.split('?')[0]
        return blob_name
    except Exception as e:
        logger.error(f"❌ Failed to extract blob path from {gcs_url}: {str(e)}")
        raise ValueError(f"Invalid GCS URL: {str(e)}")


import os
import re
from google.cloud import dlp_v2
from typing import Dict, Tuple, Any
from datetime import datetime, timedelta

PROJECT_ID = os.getenv('GOOGLE_CLOUD_PROJECT', 'your-gcp-project-id')

def deidentify_and_extract_phi(text: str) -> Tuple[Dict[str, Any], str]:
    """
    Uses Google Cloud DLP to inspect for PHI, extract key PHI values, and de-identify the text.
    Returns extracted PHI dict and de-identified text.
    """
    client = dlp_v2.DlpServiceClient()
    parent = f"projects/{PROJECT_ID}/locations/global"

    # Default PHI structure
    extracted_phi = {
        "patient_name": None,
        "claim_number": None,
        "dates": []
    }

    # PHI info types relevant to healthcare
    phi_info_types = [
        dlp_v2.InfoType(name="PERSON_NAME"),
        dlp_v2.InfoType(name="DATE"),
        dlp_v2.InfoType(name="PHONE_NUMBER"),
        dlp_v2.InfoType(name="EMAIL_ADDRESS"),
        dlp_v2.InfoType(name="US_SOCIAL_SECURITY_NUMBER"),
        dlp_v2.InfoType(name="ADDRESS"),
        dlp_v2.InfoType(name="MEDICAL_RECORD_NUMBER"),
    ]

    inspect_config = dlp_v2.InspectConfig(
        info_types=phi_info_types,
        min_likelihood=dlp_v2.Likelihood.POSSIBLE,
    )

    inspect_request = dlp_v2.InspectContentRequest(
        parent=parent,
        inspect_config=inspect_config,
        item=dlp_v2.ContentItem(value=text),
    )

    try:
        inspect_response = client.inspect_content(request=inspect_request)
    except Exception as e:
        print("❌ Permission denied for DLP API. Make sure the service is enabled and IAM roles are correct.")
        print(e)
        # Return default values so later code won't crash
        return extracted_phi, text
    except Exception as e:
        print("❌ Unexpected error while calling DLP API:", e)
        return extracted_phi, text

    # Extract PHI from findings
    for finding in inspect_response.result.findings:
        info_type = finding.info_type.name
        start = finding.location.content_locations[0].content_location.byte_range.start
        end = finding.location.content_locations[0].content_location.byte_range.end
        value = text[start:end].strip()

        if info_type == "PERSON_NAME" and not extracted_phi["patient_name"]:
            extracted_phi["patient_name"] = value
        elif info_type == "MEDICAL_RECORD_NUMBER" and not extracted_phi["claim_number"]:
            extracted_phi["claim_number"] = value
        elif info_type == "DATE":
            extracted_phi["dates"].append(value)

    # Fallback regex for claim number if not found
    if not extracted_phi["claim_number"]:
        claim_match = re.search(r'claim\s*#?\s*([A-Z0-9-]+)', text, re.I)
        if claim_match:
            extracted_phi["claim_number"] = claim_match.group(1)

    # De-identify the text
    deidentify_config = dlp_v2.DeidentifyConfig(
        info_type_transformations=dlp_v2.InfoTypeTransformations(
            transformations=[
                dlp_v2.InfoTypeTransformations.InfoTypeTransformation(
                    primitive_transformation=dlp_v2.PrimitiveTransformation(
                        replace_with_info_type_config=dlp_v2.ReplaceWithInfoTypeConfig(),
                    ),
                    info_types=phi_info_types,
                )
            ]
        )
    )

    deidentify_request = dlp_v2.DeidentifyContentRequest(
        parent=parent,
        deidentify_config=deidentify_config,
        inspect_config=inspect_config,
        item=dlp_v2.ContentItem(value=text),
    )

    try:
        deidentify_response = client.deidentify_content(request=deidentify_request)
        deidentified_text = deidentify_response.item.value
    except Exception as e:
        print("❌ Error during de-identification:", e)
        deidentified_text = text

    return extracted_phi, deidentified_text








def pseudonymize_structured(analysis: Dict[str, Any]) -> Dict[str, Any]:
    pseudo = analysis.copy() if isinstance(analysis, dict) else analysis.__dict__.copy()
    pseudo["patient_name"] = "[PATIENT]"
    if pseudo.get("dob") and str(pseudo["dob"]).lower() != "not specified":
        pseudo["dob"] = "[DOB]"
    if pseudo.get("rd") and str(pseudo["rd"]).lower() != "not specified":
        pseudo["rd"] = "[REPORT_DATE]"
    if pseudo.get("doi") and str(pseudo["doi"]).lower() != "not specified":
        pseudo["doi"] = "[DOCUMENT_DATE]"
    if pseudo.get("claim_number") and str(pseudo["claim_number"]).lower() != "not specified":
        pseudo["claim_number"] = "[CLAIM_NUMBER]"
    return pseudo
@router.post("/webhook/save-document")
async def save_document_webhook(request: Request):
    try:
        data = await request.json()
        logger.info(f"📥 Webhook received for document save: {data.get('document_id', 'unknown')}")

        if not data.get("result") or not data.get("filename") or not data.get("gcs_url"):
            raise HTTPException(status_code=400, detail="Missing required fields in webhook payload")

        result_data = data["result"]
        text = result_data.get("text", "")
        
        # HIPAA Compliance: De-identify PHI before LLM processing
        extracted_phi, deidentified_text = deidentify_and_extract_phi(text)
        
        analyzer = ReportAnalyzer()
<<<<<<< HEAD
        document_analysis = analyzer.extract_document_data(result_data.get("text", ""))
=======
        # Use de-identified text for LLM-based extraction
        document_analysis = analyzer.extract_document_data(deidentified_text)
>>>>>>> 919814be
        print(document_analysis,'document analysis in webhook')
        
        # Override extracted PHI with real values from DLP
        if extracted_phi["patient_name"]:
            document_analysis.patient_name = extracted_phi["patient_name"]
        if extracted_phi["claim_number"]:
            document_analysis.claim_number = extracted_phi["claim_number"]
        
        # Assign dates: first as DOB, second as RD, third as DOI
        dates = extracted_phi["dates"]
        if len(dates) > 0:
            document_analysis.dob = dates[0]
        if len(dates) > 1:
            document_analysis.rd = dates[1]
        if len(dates) > 2:
            document_analysis.doi = dates[2]
        
        # Extract blob_path from gcs_url (original uploads path)
        blob_path = data.get("blob_path")
        if not blob_path:
            blob_path = extract_blob_path_from_gcs_url(data["gcs_url"])
        
        physician_id = data.get("physician_id")
        db_service = await get_database_service()
        
        # Check for existing document first (this should still block processing)
        file_exists = await db_service.document_exists(
            data["filename"], 
            data.get("file_size", 0)
        )
        
        if file_exists:
            logger.warning(f"⚠️ Document already exists: {data['filename']}")
            
            user_friendly_msg = "Document already processed"
            
           
            
            # Emit skipped event
            await sio.emit('task_complete', {
                'document_id': data.get('document_id', 'unknown'),
                'filename': data["filename"],
                'status': 'skipped',
                'reason': user_friendly_msg,
                "user_id": data.get("user_id"),  # Pass user_id if available
                'blob_path': blob_path,
                'physician_id': physician_id
            })
            return {"status": "skipped", "reason": "Document already processed", "blob_path": blob_path}
        
        # Enhanced check for required fields: treat "Not specified" as missing but don't block processing
        required_fields = {
            "patient_name": document_analysis.patient_name,
            "dob": document_analysis.dob,
            # "doi": document_analysis.doi
        }
        missing_fields = [k for k, v in required_fields.items() if not v or str(v).lower() == "not specified"]
        
        # For missing required fields, we'll process but mark as failed in main flow
        has_missing_required_fields = len(missing_fields) > 0
        
<<<<<<< HEAD
        # Generate AI brief summary (do this even for documents with missing fields)
        brief_summary = analyzer.generate_brief_summary(result_data.get("text", ""))
=======
        # Generate AI brief summary (do this even for documents with missing fields) - use de-identified text
        brief_summary = analyzer.generate_brief_summary(deidentified_text)
>>>>>>> 919814be
        
        # Handle dates - use "Not specified" string instead of datetime.now() when not available
        dob = document_analysis.dob if document_analysis.dob and str(document_analysis.dob).lower() != "not specified" else "Not specified"
        rd = document_analysis.rd if document_analysis.rd and str(document_analysis.rd).lower() != "not specified" else "Not specified"
        doi = document_analysis.doi if document_analysis.doi and str(document_analysis.doi).lower() != "not specified" else "Not specified"
        
        # For database queries that need datetime, create a fallback (use None or current date as needed)
        dob_for_query = None
        if dob and dob.lower() != "not specified":
            try:
                dob_for_query = datetime.strptime(dob, "%Y-%m-%d")
            except ValueError:
                dob_for_query = None
        
        # Parse rd for DB (reportDate): Handle both MM/DD and YYYY-MM-DD formats, convert to datetime object using current year if MM/DD
        rd_for_db = None
        if rd.lower() != "not specified":
            try:
                if '/' in rd:  # MM/DD format (e.g., "05/15")
                    month, day = rd.split('/')
                    year = datetime.now().year  # Use dynamic current year
                    full_date_str = f"{year}-{month.zfill(2)}-{day.zfill(2)}"
                elif '-' in rd:  # YYYY-MM-DD format (e.g., "2025-05-15")
                    full_date_str = rd
                else:
                    raise ValueError("Invalid date format")
                
                rd_for_db = datetime.strptime(full_date_str, "%Y-%m-%d")
                logger.debug(f"Parsed rd '{rd}' to datetime: {rd_for_db}")
            except (ValueError, AttributeError) as parse_err:
                logger.warning(f"Failed to parse rd '{rd}': {parse_err}; using None")
                rd_for_db = None
        
        # Retrieve previous claim numbers (always for patient/dob/physician)
        print(physician_id,'physician id in webhook')
       
        patient_name_for_query = document_analysis.patient_name if document_analysis.patient_name and str(document_analysis.patient_name).lower() != "not specified" else "Unknown Patient"
        claimNUmbers = await db_service.get_patient_claim_numbers(
            patient_name_for_query,
            physicianId=physician_id,
            dob=dob_for_query  # Use the parsed datetime for query, or None
        )
        
        # Always fetch all previous unverified documents for the patient (ignore new claim for fetching all previous)
        # 🆕 Updated: Pass claimNumber only if valid; otherwise None to use dob + patient_name
        claim_number_for_query = document_analysis.claim_number if document_analysis.claim_number and str(document_analysis.claim_number).lower() != "not specified" else None
        db_response = await db_service.get_all_unverified_documents(
            patient_name=patient_name_for_query,
            physicianId=physician_id,
            claimNumber=claim_number_for_query,  # Use valid claim if available; else None to fallback to dob + patient_name
            dob=dob_for_query  # Use the parsed datetime for query, or None
        )
        
        print(claimNUmbers,'claim numbers')
        # Extract documents list from database response
        previous_documents = db_response.get('documents', []) if db_response else []
        
        # Compare with previous documents using LLM (pseudonymize for compliance)
        pseudo_analysis = pseudonymize_structured(document_analysis)
        pseudo_previous = [pseudonymize_structured(doc) for doc in previous_documents]
        whats_new_data = analyzer.compare_with_previous_documents(
            pseudo_analysis, 
            pseudo_previous
        )
        
        # Ensure whats_new_data is always a dict (empty if invalid) to avoid DB required field error
        if whats_new_data is None or not isinstance(whats_new_data, dict):
            logger.warning(f"⚠️ Invalid whats_new data for {data['filename']}; using empty dict")
            whats_new_data = {}
        
        # Simplified claim number logic
        claim_to_use = None
        pending_reason = None
        claim_numbers_list = claimNUmbers.get('claim_numbers', []) if isinstance(claimNUmbers, dict) else claimNUmbers if isinstance(claimNUmbers, list) else []
        # Deduplicate claim numbers to handle cases where duplicates exist
        claim_numbers_list = list(set(claim_numbers_list))
        
        # Filter to valid claims only (exclude 'Not specified' and None)
        valid_claims_list = [c for c in claim_numbers_list if c and str(c).lower() != 'not specified']
        
        has_new_claim = document_analysis.claim_number and str(document_analysis.claim_number).lower() != "not specified"
        
        if has_new_claim:
            # If document analysis has claim number, use it
            claim_to_use = document_analysis.claim_number
            logger.info(f"ℹ️ Using extracted claim '{claim_to_use}' for patient '{document_analysis.patient_name}'")
        else:
            # New document has no claim number
            if len(previous_documents) == 0:
                # First time: OK, proceed without claim
                claim_to_use = "Not specified"
                logger.info(f"ℹ️ First document for patient '{document_analysis.patient_name}': No claim specified, proceeding as OK")
            elif len(valid_claims_list) == 0 and len(previous_documents) > 0:
                # Previous documents exist but no valid claim in them: fail (second or later without claim)
                claim_to_use = None
                pending_reason = "No claim number specified and previous documents exist without valid claim"
                logger.warning(f"⚠️ {pending_reason} for file {data['filename']}")
            elif len(valid_claims_list) == 1:
                # One previous valid claim: use it for new document
                claim_to_use = valid_claims_list[0]
                logger.info(f"ℹ️ Using single previous valid claim '{claim_to_use}' for patient '{document_analysis.patient_name}'")
            else:
                # Multiple previous valid claims: fail
                claim_to_use = None
                pending_reason = "No claim number specified and multiple previous valid claims found"
                logger.warning(f"⚠️ {pending_reason} for file {data['filename']}")
        
        # Determine status: fail only for missing fields or claim issues
        base_status = document_analysis.status
        if has_missing_required_fields:
            document_status = "failed"
        elif claim_to_use is None:
            document_status = "failed"
        else:
            document_status = base_status

        # Use "Not specified" values for missing fields but process normally
        patient_name_to_use = document_analysis.patient_name if document_analysis.patient_name and str(document_analysis.patient_name).lower() != "not specified" else "Not specified"
        
        # If claim_to_use is None, set to "Not specified" for saving but status failed
        claim_to_save = claim_to_use if claim_to_use is not None else "Not specified"

        if document_status == "failed":
            # Fail: save to FailDocs, no further processing, no AI tasks
            fail_reason = pending_reason if pending_reason else f"Missing required fields: {', '.join(missing_fields)}"
            logger.warning(f"⚠️ Failing document {data['filename']}: {fail_reason}")
            
            await db_service.save_fail_doc(
                reason=fail_reason,
                dob=dob,
                doi=doi,
                claim_number=claim_to_save,
                patient_name=patient_name_to_use,
                document_text=result_data.get("text", ""),
                physician_id=physician_id,
                gcs_file_link=data["gcs_url"],
                file_name=data["filename"],
                file_hash=data.get("file_hash"),
                blob_path=blob_path
            )
            
            # Emit failed event
            emit_data = {
                'document_id': data.get('document_id', 'unknown'),
                'filename': data["filename"],
                'status': 'failed',
                'missing_fields': missing_fields if has_missing_required_fields else None,
                'pending_reason': pending_reason if pending_reason else None
            }
            
            user_id = data.get("user_id")
            if user_id:
                await sio.emit('task_complete', emit_data, room=f"user_{user_id}")
            else:
                await sio.emit('task_complete', emit_data)
            
            logger.info(f"📡 Emitted 'task_complete' failed event from webhook: {emit_data}")
            
            return {
                "status": "failed", 
                "reason": fail_reason,
                "missing_fields": missing_fields if has_missing_required_fields else None,
                "pending_reason": pending_reason if pending_reason else None
            }
        
        # Success: proceed with saving to main document and creating tasks
        summary_snapshot = {
            "dx": document_analysis.diagnosis,
            "keyConcern": document_analysis.key_concern,
            "nextStep": document_analysis.next_step
        }
        
        adl_data = {
            "adlsAffected": document_analysis.adls_affected,
            "workRestrictions": document_analysis.work_restrictions
        }
        
        summary_text = " | ".join(document_analysis.summary_points) if document_analysis.summary_points else "No summary"
        
        document_summary = {
            "type": document_analysis.document_type,
            "createdAt": datetime.now(),
            "summary": summary_text
        }
        
        # Mock ExtractionResult - replace with your actual implementation
        extraction_result = ExtractionResult(
            text=result_data.get("text", ""),
            pages=result_data.get("pages", 0),
            entities=result_data.get("entities", []),
            tables=result_data.get("tables", []),
            formFields=result_data.get("formFields", []),
            confidence=result_data.get("confidence", 0.0),
            success=result_data.get("success", False),
            gcs_file_link=result_data.get("gcs_file_link", data["gcs_url"]),
            fileInfo=result_data.get("fileInfo", {}),
            summary=summary_text,
            comprehensive_analysis=result_data.get("comprehensive_analysis"),
            document_id=result_data.get("document_id", f"webhook_{datetime.now().strftime('%Y%m%d_%H%M%S')}")
        )
        
        # 🆕 FIRST save the document to get the document_id
        document_id = await db_service.save_document_analysis(
            extraction_result=extraction_result,
            file_name=data["filename"],
            file_size=data.get("file_size", 0),
            mime_type=data.get("mime_type", "application/octet-stream"),
            processing_time_ms=data.get("processing_time_ms", 0),
            blob_path=data.get("blob_path", ""),
            file_hash=data.get("file_hash"),
            gcs_file_link=data["gcs_url"],
            patient_name=patient_name_to_use,
            claim_number=claim_to_save,
            dob=dob,  # Now using string "Not specified" instead of datetime
            doi=doi,  # Now using string "Not specified" instead of datetime
            status=document_status,  # Now "failed" only for specific cases
            brief_summary=brief_summary,
            summary_snapshot=summary_snapshot,
            whats_new=whats_new_data,
            adl_data=adl_data,
            document_summary=document_summary,
            rd=rd_for_db,  # Pass parsed datetime object (or None) instead of string
            physician_id=physician_id
        )

        # 🔹 AI Task Creation - AFTER document is saved so we have document_id
        task_creator = TaskCreator()
        tasks = await task_creator.generate_tasks(document_analysis.dict(), data["filename"])
        
        # Save tasks to DB (map AI task keys to Prisma Task model fields)
        prisma = Prisma()
        await prisma.connect()
        created_tasks = 0
        for task in tasks:
            try:
                # Map snake_case keys to camelCase expected by Prisma schema
                mapped_task = {
                    "description": task.get("description"),
                    "department": task.get("department"),
                    "status": task.get("status", "Pending"),
                    # Prisma Task model expects `dueDate` (DateTime?)
                    "dueDate": None,
                    "patient": task.get("patient", "Unknown"),
                    "actions": task.get("actions") if isinstance(task.get("actions"), list) else [],
                    # sourceDocument field in Prisma
                    "sourceDocument": task.get("source_document") or task.get("sourceDocument") or data.get("filename"),
                    # 🆕 Save document_id and physician_id - NOW we have the document_id
                    "documentId": document_id,  # Use the actual document_id from the saved document
                    "physicianId": data.get("physician_id"),
                    # 🚫 REMOVED quickNotes entirely
                }

                # Normalize due date if present (accept datetime or ISO string)
                due_raw = task.get("due_date") or task.get("dueDate")
                if due_raw:
                    if isinstance(due_raw, str):
                        try:
                            mapped_task["dueDate"] = datetime.strptime(due_raw, "%Y-%m-%d")
                        except Exception:
                            # best-effort parse, fallback to now + 3 days
                            mapped_task["dueDate"] = datetime.now() + timedelta(days=3)
                    else:
                        # assume it's already a datetime-like object
                        mapped_task["dueDate"] = due_raw

                await prisma.task.create(data=mapped_task)
                created_tasks += 1
            except Exception as task_err:
                logger.error(f"❌ Failed to create task for document {data.get('filename')}: {task_err}", exc_info=True)
                # continue creating other tasks even if one fails
                continue

        logger.info(f"✅ {created_tasks} / {len(tasks)} tasks created for document {data['filename']}")

        # Prepare dob_str for update
        dob_str = None
        if dob_for_query:
            dob_str = dob_for_query.strftime("%Y-%m-%d")

        # 🔄 Update previous documents' claim numbers (only if new has a valid claim number)
        should_update_previous = (
            document_status not in ["failed"] and  # Skip if failed due to claim issues
            has_new_claim and  # Only update if new doc provided a valid claim
            patient_name_to_use != "Not specified" and  # Avoid updating if patient is unknown
            dob_str is not None  # Ensure we have dob string for query
        )

        if should_update_previous:
            # Fetch previous documents to check for null claims (reuse the earlier query if possible)
            db_response = await db_service.get_all_unverified_documents(
                patient_name=patient_name_to_use,
                physicianId=physician_id,
                claimNumber=None,  # Explicitly fetch all, including null claims
                dob=dob_for_query
            )
            previous_documents = db_response.get('documents', []) if db_response else []
            
            # Check if any previous docs have null/unset claims
            has_null_claim_docs = any(
                doc.get('claim_number') is None or str(doc.get('claim_number', '')).lower() == 'not specified'
                for doc in previous_documents
            )
            
            if has_null_claim_docs:
                await db_service.update_previous_claim_numbers(
                    patient_name=patient_name_to_use,
                    dob=dob_str,  # Send only date string
                    physician_id=physician_id,
                    claim_number=claim_to_use
                )
                logger.info(f"🔄 Updated previous documents' claim numbers for patient '{patient_name_to_use}' using claim '{claim_to_use}'")
            else:
                logger.info(f"ℹ️ No previous documents with null claims for patient '{patient_name_to_use}'; skipping update")
        else:
            logger.info(f"ℹ️ Skipping previous claim update: status={document_status}, has_new_claim={has_new_claim}, patient={patient_name_to_use}, has_dob={dob_str is not None}")

        logger.info(f"💾 Document saved via webhook with ID: {document_id}, status: {document_status}")
        
        # Emit socket event for task complete with appropriate status
        emit_data = {
            'document_id': document_id,
            'filename': data["filename"],
            'status': document_status,
            'missing_fields': missing_fields if has_missing_required_fields else None,
            'pending_reason': pending_reason if pending_reason else None  # Use the claim-related reason if applicable
        }
        
        user_id = data.get("user_id")
        if user_id:
            await sio.emit('task_complete', emit_data, room=f"user_{user_id}")
        else:
            await sio.emit('task_complete', emit_data)
        
        logger.info(f"📡 Emitted 'task_complete' event from webhook: {emit_data}")
        
        return {
            "status": document_status, 
            "document_id": document_id,
            "missing_fields": missing_fields if has_missing_required_fields else None,
            "pending_reason": pending_reason if pending_reason else None
        }

    except Exception as e:
        logger.error(f"❌ Webhook save failed: {str(e)}", exc_info=True)
        
        # Save to FailDocs on general exception (only for true processing errors, not missing field cases)
        blob_path = data.get("blob_path", "") if 'data' in locals() else ""
        if not blob_path and 'data' in locals() and data.get("gcs_url"):
            blob_path = extract_blob_path_from_gcs_url(data["gcs_url"])
        physician_id = data.get("physician_id") if 'data' in locals() else None
        reason = f"Webhook processing failed: {str(e)}"
        
      
        
        # Emit error event on exception
        try:
            await sio.emit('task_error', {
                'document_id': data.get('document_id', 'unknown') if 'data' in locals() else 'unknown',
                'filename': data.get('filename', 'unknown') if 'data' in locals() else 'unknown',
                'error': str(e),
                'gcs_url': data.get('gcs_url', 'unknown') if 'data' in locals() else 'unknown',
                'physician_id': physician_id,
                'blob_path': blob_path
            })
        except:
            pass  # Ignore emit failure during webhook error
        raise HTTPException(status_code=500, detail=f"Webhook processing failed: {str(e)}")
@router.post("/update-fail-document")
async def update_fail_document(request: Request):
    try:
        data = await request.json()
        logger.info(f"📥 Update fail document request for ID: {data.get('fail_doc_id', 'unknown')}")

        fail_doc_id = data.get("fail_doc_id")
        if not fail_doc_id:
            raise HTTPException(status_code=400, detail="Missing required fail_doc_id in request payload")

        updated_document_text = data.get("document_text")
        updated_dob = data.get("dob")
        updated_doi = data.get("doi")
        updated_claim_number = data.get("claim_number")
        updated_patient_name = data.get("patient_name")

        db_service = await get_database_service()
        fail_doc = await db_service.get_fail_doc_by_id(fail_doc_id)

        if not fail_doc:
            raise HTTPException(status_code=404, detail="Fail document not found")

        # Use updated values if provided, otherwise fallback to fail_doc values
        document_text = updated_document_text or fail_doc.documentText
        dob_str = updated_dob or fail_doc.db
        doi = updated_doi or fail_doc.doi
        claim_number = updated_claim_number or fail_doc.claimNumber
        patient_name = updated_patient_name or fail_doc.patientName
        physician_id = fail_doc.physicianId
        filename = fail_doc.fileName
        gcs_url = fail_doc.gcsFileLink
        blob_path = fail_doc.blobPath
        file_hash = fail_doc.fileHash

        # Mock result_data similar to webhook (since no new extraction, use the text directly)
        result_data = {
            "text": document_text,
            "pages": 0,  # Default
            "entities": [],  # Default
            "tables": [],  # Default
            "formFields": [],  # Default
            "confidence": 0.0,  # Default
            "success": False,  # Default
            "gcs_file_link": gcs_url,
            "fileInfo": {},  # Default
            "comprehensive_analysis": None,  # Default
            "document_id": f"update_fail_{fail_doc_id}_{datetime.now().strftime('%Y%m%d_%H%M%S')}"
        }

        analyzer = ReportAnalyzer()
        document_analysis = analyzer.extract_document_data(result_data.get("text", ""))
        print(document_analysis, 'document analysis in update fail route')

        # Check for existing document first (this should still block processing)
        file_exists = await db_service.document_exists(filename, 0)  # file_size default to 0

        if file_exists:
            logger.warning(f"⚠️ Document already exists: {filename}")

            user_friendly_msg = "Document already processed"

            # Emit skipped event
            await sio.emit('task_complete', {
                'document_id': fail_doc_id,
                'filename': filename,
                'status': 'skipped',
                'reason': user_friendly_msg,
                "user_id": data.get("user_id"),  # Pass user_id if available
                'blob_path': blob_path,
                'physician_id': physician_id
            })
            return {"status": "skipped", "reason": "Document already processed", "blob_path": blob_path}

        # Generate AI brief summary (do this even for documents with missing fields)
        brief_summary = analyzer.generate_brief_summary(result_data.get("text", ""))

        # Handle dates - use "Not specified" string instead of datetime.now() when not available
        dob = dob_str if dob_str and str(dob_str).lower() != "not specified" else "Not specified"
        rd = document_analysis.rd if document_analysis.rd and str(document_analysis.rd).lower() != "not specified" else "Not specified"
        doi = doi if doi and str(doi).lower() != "not specified" else "Not specified"

        # For database queries that need datetime, create a fallback (use None or current date as needed)
        dob_for_query = None
        if dob and dob.lower() != "not specified":
            try:
                dob_for_query = datetime.strptime(dob, "%Y-%m-%d")
            except ValueError:
                dob_for_query = None

        # Parse rd for DB (reportDate): Handle both MM/DD and YYYY-MM-DD formats, convert to datetime object using 2025 as year if MM/DD
        rd_for_db = None
        if rd.lower() != "not specified":
            try:
                if '/' in rd:  # MM/DD format (e.g., "05/15")
                    month, day = rd.split('/')
                    year = 2025  # Current year from "October 14, 2025"
                    full_date_str = f"{year}-{month.zfill(2)}-{day.zfill(2)}"
                elif '-' in rd:  # YYYY-MM-DD format (e.g., "2025-05-15")
                    full_date_str = rd
                else:
                    raise ValueError("Invalid date format")

                rd_for_db = datetime.strptime(full_date_str, "%Y-%m-%d")
                logger.debug(f"Parsed rd '{rd}' to datetime: {rd_for_db}")
            except (ValueError, AttributeError) as parse_err:
                logger.warning(f"Failed to parse rd '{rd}': {parse_err}; using None")
                rd_for_db = None

        print(physician_id, 'physician id in update fail route')

        patient_name_for_query = patient_name if patient_name and str(patient_name).lower() != "not specified" else "Unknown Patient"
        claimNUmbers = await db_service.get_patient_claim_numbers(
            patient_name_for_query,
            physicianId=physician_id,
            dob=dob_for_query  # Use the parsed datetime for query, or None
        )

        # Always fetch all previous unverified documents for the patient (ignore new claim for fetching all previous)
        # 🆕 Updated: Pass claimNumber only if valid; otherwise None to use dob + patient_name
        claim_number_for_query = claim_number if claim_number and str(claim_number).lower() != "not specified" else None
        db_response = await db_service.get_all_unverified_documents(
            patient_name=patient_name_for_query,
            physicianId=physician_id,
            claimNumber=claim_number_for_query,  # Use valid claim if available; else None to fallback to dob + patient_name
            dob=dob_for_query  # Use the parsed datetime for query, or None
        )

        print(claimNUmbers, 'claim numbers')
        # Extract documents list from database response
        previous_documents = db_response.get('documents', []) if db_response else []

        # Compare with previous documents using LLM (even for documents with missing fields)
        whats_new_data = analyzer.compare_with_previous_documents(
            document_analysis,
            previous_documents
        )

        # Ensure whats_new_data is always a dict (empty if invalid) to avoid DB required field error
        if whats_new_data is None or not isinstance(whats_new_data, dict):
            logger.warning(f"⚠️ Invalid whats_new data for {filename}; using empty dict")
            whats_new_data = {}

        # Simplified claim number logic
        claim_to_use = None
        pending_reason = None
        claim_numbers_list = claimNUmbers.get('claim_numbers', []) if isinstance(claimNUmbers, dict) else claimNUmbers if isinstance(claimNUmbers, list) else []
        # Deduplicate claim numbers to handle cases where duplicates exist
        claim_numbers_list = list(set(claim_numbers_list))

        # Filter to valid claims only (exclude 'Not specified' and None)
        valid_claims_list = [c for c in claim_numbers_list if c and str(c).lower() != 'not specified']

        has_new_claim = claim_number and str(claim_number).lower() != "not specified"

        if has_new_claim:
            # If document analysis has claim number, use it
            claim_to_use = claim_number
            logger.info(f"ℹ️ Using extracted claim '{claim_to_use}' for patient '{patient_name}'")
        else:
            # New document has no claim number
            if len(previous_documents) == 0:
                # First time: OK, proceed without claim
                claim_to_use = "Not specified"
                logger.info(f"ℹ️ First document for patient '{patient_name}': No claim specified, proceeding as OK")
            elif len(valid_claims_list) == 0 and len(previous_documents) > 0:
                # Previous documents exist but no valid claim in them: fail (second or later without claim)
                claim_to_use = None
                pending_reason = "No claim number specified and previous documents exist without valid claim"
                logger.warning(f"⚠️ {pending_reason} for file {filename}")
            elif len(valid_claims_list) == 1:
                # One previous valid claim: use it for new document
                claim_to_use = valid_claims_list[0]
                logger.info(f"ℹ️ Using single previous valid claim '{claim_to_use}' for patient '{patient_name}'")
            else:
                # Multiple previous valid claims: fail
                claim_to_use = None
                pending_reason = "No claim number specified and multiple previous valid claims found"
                logger.warning(f"⚠️ {pending_reason} for file {filename}")

        # Determine status: always proceed to success unless claim issues (no validation for missing fields)
        base_status = document_analysis.status
        document_status = base_status  # Default to base
        if claim_to_use is None:
            document_status = "failed"

        # Use "Not specified" values for missing fields but process normally
        patient_name_to_use = patient_name if patient_name and str(patient_name).lower() != "not specified" else "Not specified"

        # If claim_to_use is None, set to "Not specified" for saving but status failed
        claim_to_save = claim_to_use if claim_to_use is not None else "Not specified"

        # Early return ONLY on claim-related failures
        if document_status == "failed":
            # Emit failed event
            emit_data = {
                'document_id': fail_doc_id,
                'filename': filename,
                'status': 'failed',
                'pending_reason': pending_reason if pending_reason else None
            }

            user_id = data.get("user_id")
            if user_id:
                await sio.emit('task_complete', emit_data, room=f"user_{user_id}")
            else:
                await sio.emit('task_complete', emit_data)

            logger.info(f"📡 Emitted 'task_complete' failed event from update route: {emit_data}")

            return {
                "status": "failed",
                "reason": pending_reason,
                "pending_reason": pending_reason if pending_reason else None
            }

        # Success: proceed with saving to main document and creating tasks, then delete FailDoc
        # (This now runs always, as long as no claim issues, assuming all data provided in body)
        summary_snapshot = {
            "dx": document_analysis.diagnosis,
            "keyConcern": document_analysis.key_concern,
            "nextStep": document_analysis.next_step
        }

        adl_data = {
            "adlsAffected": document_analysis.adls_affected,
            "workRestrictions": document_analysis.work_restrictions
        }

        summary_text = " | ".join(document_analysis.summary_points) if document_analysis.summary_points else "No summary"

        document_summary = {
            "type": document_analysis.document_type,
            "createdAt": datetime.now(),
            "summary": summary_text
        }

        # Mock ExtractionResult - replace with your actual implementation
        extraction_result = ExtractionResult(
            text=result_data.get("text", ""),
            pages=result_data.get("pages", 0),
            entities=result_data.get("entities", []),
            tables=result_data.get("tables", []),
            formFields=result_data.get("formFields", []),
            confidence=result_data.get("confidence", 0.0),
            success=result_data.get("success", False),
            gcs_file_link=result_data.get("gcs_file_link", gcs_url),
            fileInfo=result_data.get("fileInfo", {}),
            summary=summary_text,
            comprehensive_analysis=result_data.get("comprehensive_analysis"),
            document_id=result_data.get("document_id", f"update_fail_{fail_doc_id}_{datetime.now().strftime('%Y%m%d_%H%M%S')}")
        )

        # 🆕 FIRST save the document to get the document_id
        document_id = await db_service.save_document_analysis(
            extraction_result=extraction_result,
            file_name=filename,
            file_size=0,  # Not available in fail_doc, set default
            mime_type="application/octet-stream",  # Default
            processing_time_ms=0,  # Default
            blob_path=blob_path,
            file_hash=file_hash,
            gcs_file_link=gcs_url,
            patient_name=patient_name_to_use,
            claim_number=claim_to_save,
            dob=dob,  # Now using string "Not specified" instead of datetime
            doi=doi,  # Now using string "Not specified" instead of datetime
            status=document_status,  # Now "failed" only for specific cases
            brief_summary=brief_summary,
            summary_snapshot=summary_snapshot,
            whats_new=whats_new_data,
            adl_data=adl_data,
            document_summary=document_summary,
            rd=rd_for_db,  # Pass parsed datetime object (or None) instead of string
            physician_id=physician_id
        )

        # 🔹 AI Task Creation - AFTER document is saved so we have document_id
        task_creator = TaskCreator()
        tasks = await task_creator.generate_tasks(document_analysis.dict(), filename)

        # Save tasks to DB (map AI task keys to Prisma Task model fields)
        prisma = Prisma()
        await prisma.connect()
        created_tasks = 0
        for task in tasks:
            try:
                # Map snake_case keys to camelCase expected by Prisma schema
                mapped_task = {
                    "description": task.get("description"),
                    "department": task.get("department"),
                    "status": task.get("status", "Pending"),
                    # Prisma Task model expects `dueDate` (DateTime?)
                    "dueDate": None,
                    "patient": task.get("patient", "Unknown"),
                    "actions": task.get("actions") if isinstance(task.get("actions"), list) else [],
                    # sourceDocument field in Prisma
                    "sourceDocument": task.get("source_document") or task.get("sourceDocument") or filename,
                    # 🆕 Save document_id and physician_id - NOW we have the document_id
                    "documentId": document_id,  # Use the actual document_id from the saved document
                    "physicianId": physician_id,
                    # 🚫 REMOVED quickNotes entirely
                }

                # Normalize due date if present (accept datetime or ISO string)
                due_raw = task.get("due_date") or task.get("dueDate")
                if due_raw:
                    if isinstance(due_raw, str):
                        try:
                            mapped_task["dueDate"] = datetime.strptime(due_raw, "%Y-%m-%d")
                        except Exception:
                            # best-effort parse, fallback to now + 3 days
                            mapped_task["dueDate"] = datetime.now() + timedelta(days=3)
                    else:
                        # assume it's already a datetime-like object
                        mapped_task["dueDate"] = due_raw

                await prisma.task.create(data=mapped_task)
                created_tasks += 1
            except Exception as task_err:
                logger.error(f"❌ Failed to create task for document {filename}: {task_err}", exc_info=True)
                # continue creating other tasks even if one fails
                continue

        logger.info(f"✅ {created_tasks} / {len(tasks)} tasks created for updated document {filename}")

        # Prepare dob_str for update
        dob_str_for_query = None
        if dob_for_query:
            dob_str_for_query = dob_for_query.strftime("%Y-%m-%d")

        # 🔄 Update previous documents' claim numbers (only if new has a valid claim number)
        should_update_previous = (
            document_status not in ["failed"] and  # Skip if failed due to claim issues
            has_new_claim and  # Only update if new doc provided a valid claim
            patient_name_to_use != "Not specified" and  # Avoid updating if patient is unknown
            dob_str_for_query is not None  # Ensure we have dob string for query
        )

        if should_update_previous:
            # Fetch previous documents to check for null claims (reuse the earlier query if possible)
            db_response = await db_service.get_all_unverified_documents(
                patient_name=patient_name_to_use,
                physicianId=physician_id,
                claimNumber=None,  # Explicitly fetch all, including null claims
                dob=dob_for_query
            )
            previous_documents = db_response.get('documents', []) if db_response else []

            # Check if any previous docs have null/unset claims
            has_null_claim_docs = any(
                doc.get('claim_number') is None or str(doc.get('claim_number', '')).lower() == 'not specified'
                for doc in previous_documents
            )

            if has_null_claim_docs:
                await db_service.update_previous_claim_numbers(
                    patient_name=patient_name_to_use,
                    dob=dob_str_for_query,  # Send only date string
                    physician_id=physician_id,
                    claim_number=claim_to_use
                )
                logger.info(f"🔄 Updated previous documents' claim numbers for patient '{patient_name_to_use}' using claim '{claim_to_use}'")
            else:
                logger.info(f"ℹ️ No previous documents with null claims for patient '{patient_name_to_use}'; skipping update")
        else:
            logger.info(f"ℹ️ Skipping previous claim update: status={document_status}, has_new_claim={has_new_claim}, patient={patient_name_to_use}, has_dob={dob_str_for_query is not None}")

        # Delete the FailDoc since successfully processed (no update, just delete)
        await db_service.delete_fail_doc(fail_doc_id)
        logger.info(f"🗑️ Deleted fail doc {fail_doc_id} after successful update")

        logger.info(f"💾 Fail document updated and saved via route with ID: {document_id}, status: {document_status}")

        # Emit socket event for task complete with appropriate status
        emit_data = {
            'document_id': document_id,
            'filename': filename,
            'status': document_status,
            'pending_reason': pending_reason if pending_reason else None  # Use the claim-related reason if applicable
        }

        user_id = data.get("user_id")
        if user_id:
            await sio.emit('task_complete', emit_data, room=f"user_{user_id}")
        else:
            await sio.emit('task_complete', emit_data)

        logger.info(f"📡 Emitted 'task_complete' event from update route: {emit_data}")

        return {
            "status": document_status,
            "document_id": document_id,
            "pending_reason": pending_reason if pending_reason else None
        }

    except Exception as e:
        logger.error(f"❌ Update fail document failed: {str(e)}", exc_info=True)

        # On exception, no update to FailDoc, just emit error
        try:
            await sio.emit('task_error', {
                'document_id': data.get('fail_doc_id', 'unknown') if 'data' in locals() else 'unknown',
                'filename': fail_doc.fileName if 'fail_doc' in locals() else 'unknown',
                'error': str(e),
                'gcs_url': gcs_url if 'gcs_url' in locals() else 'unknown',
                'physician_id': physician_id if 'physician_id' in locals() else None,
                'blob_path': blob_path if 'blob_path' in locals() else ''
            })
        except:
            pass  # Ignore emit failure during error
        raise HTTPException(status_code=500, detail=f"Update fail document processing failed: {str(e)}")

import hashlib

def compute_file_hash(content: bytes) -> str:
    return hashlib.sha256(content).hexdigest()


@router.post("/extract-documents", response_model=Dict[str, Any])
async def extract_documents(
    documents: List[UploadFile] = File(...),
    physicianId: str = Query(None, description="Optional physician ID for associating documents"),
    userId: str = Query(None, description="Optional user ID for associating documents")
):
    """
    Upload multiple documents: parse/validate synchronously, then queue for finalization.
    All documents with extracted text are sent to webhook for processing.
    """
    if not documents:
        raise HTTPException(status_code=400, detail="No documents provided")
    
    file_service = FileService()
    db_service = await get_database_service()  # Get DB service early for existence checks
    payloads = []  # Collect all valid payloads for batch task
    ignored_filenames = []
    successful_uploads = []  # Track only successful uploads for cleanup
    
    try:
        logger.info(f"\n🔄 === NEW MULTI-DOCUMENT PROCESSING REQUEST ({len(documents)} files) ===\n")
        if physicianId:
            logger.info(f"👨‍⚕️ Physician ID provided: {physicianId}")
        
        for document in documents:
            document_start_time = datetime.now()
            content = await document.read()
            file_size = len(content)
            blob_path = None
            temp_path = None  # Initialize for finally block
            was_converted = False
            converted_path = None
            
            try:
                file_service.validate_file(document, CONFIG["max_file_size"])
                logger.info(f"📁 Starting processing for file: {document.filename}")
                logger.info(f"📏 File size: {file_size} bytes ({file_size/(1024*1024):.2f} MB)")
                logger.info(f"📋 MIME type: {document.content_type}")
                
                # Early check for existing document
                file_hash = compute_file_hash(content)

                file_exists = await db_service.document_exists_by_hash(
                file_hash=file_hash,
                user_id=userId,
                physician_id=physicianId
                )
                
                if file_exists:
                    logger.warning(f"⚠️ Document already exists: {document.filename}")
                    
                    # Emit skipped event
                    emit_data = {
                        'document_id': 'unknown',
                        'filename': document.filename,
                        'status': 'skipped',
                        'reason': 'Document already processed',
                        'user_id': userId,
                        'blob_path': blob_path,
                        'physician_id': physicianId
                    }
                    if userId:
                        await sio.emit('task_complete', emit_data, room=f"user_{userId}")
                    else:
                        await sio.emit('task_complete', emit_data)
                    
                    ignored_filenames.append({
                        "filename": document.filename,
                        "reason": "Document already processed"
                    })
                    continue  # Skip to next file
                
                # Save to temp for processing
                temp_path = file_service.save_temp_file(content, document.filename)
                processing_path = temp_path
                
                # Conversion
                try:
                    if DocumentConverter.needs_conversion(temp_path):
                        logger.info(f"🔄 Converting file: {Path(temp_path).suffix}")
                        converted_path, was_converted = DocumentConverter.convert_document(temp_path, target_format="pdf")
                        processing_path = converted_path
                        logger.info(f"✅ Converted to: {processing_path}")
                    else:
                        logger.info(f"✅ Direct support for: {Path(temp_path).suffix}")
                except Exception as convert_exc:
                    logger.error(f"❌ Conversion failed for {document.filename}: {str(convert_exc)}")
                    
                    # For conversion failure, just log and skip
                    ignored_filenames.append({
                        "filename": document.filename,
                        "reason": f"File conversion failed: {str(convert_exc)}"
                    })
                    continue  # Skip to next file
                
                # Document AI Processing
                processor = get_document_ai_processor()
                document_result = processor.process_document(processing_path)
                
                # Build ExtractionResult
                result = ExtractionResult(
                    text=document_result.text,
                    pages=document_result.pages,
                    entities=document_result.entities,
                    tables=document_result.tables,
                    formFields=document_result.formFields,
                    confidence=document_result.confidence,
                    success=document_result.success,
                    gcs_file_link="",  # Set after upload
                    fileInfo={
                        "originalName": document.filename,
                        "size": file_size,
                        "mimeType": document.content_type or "application/octet-stream",
                        "gcsUrl": ""
                    },
                    summary="",  # Set after processing
                    comprehensive_analysis=None,
                    document_id=f"endpoint_{datetime.now().strftime('%Y%m%d_%H%M%S')}"
                )
                
                processing_time = (datetime.now() - document_start_time).total_seconds() * 1000
                logger.info(f"⏱️ Document AI time for {document.filename}: {processing_time:.0f}ms")

                # Only check if text was extracted - no other validation
                if not result.text:
                    reason = "No text extracted from document"
                    logger.warning(f"⚠️ {reason}")
                    
                    ignored_filenames.append({"filename": document.filename, "reason": reason})
                    continue

                logger.info(f"📝 Processing document analysis for {document.filename}...")
                analyzer = ReportAnalyzer()
                
                # Skip or stub document type detection to avoid AttributeError
                try:
                    detected_type = analyzer.detect_document_type_preview(result.text)
                    logger.info(f"🔍 Detected type: {detected_type}")
                except AttributeError:
                    logger.warning("⚠️ Document type detection unavailable—skipping")
                    detected_type = "unknown"
                result.summary = f"Document Type: {detected_type} - Processed successfully"
                
                # Extract document data but DON'T validate any fields
                document_analysis = analyzer.extract_document_data(result.text)
                logger.info(f"✅ Document analysis completed for {document.filename}")
                
                # Upload to GCS for all documents with text
                try:
                    logger.info("☁️ Uploading to GCS...")
                    gcs_url, blob_path = file_service.save_to_gcs(content, document.filename)  # Default folder="uploads"
                    logger.info(f"✅ GCS upload: {gcs_url} | Blob: {blob_path}")
                    successful_uploads.append(blob_path)
                    
                    # Update result
                    result.gcs_file_link = gcs_url
                    result.fileInfo["gcsUrl"] = gcs_url
                except Exception as gcs_exc:
                    logger.error(f"❌ GCS upload failed for {document.filename}: {str(gcs_exc)}")
                    ignored_filenames.append({"filename": document.filename, "reason": f"GCS upload failed: {str(gcs_exc)}"})
                    continue
                
                # Prepare payload - ALL documents with text go to batch
                webhook_payload = {
                    "result": result.dict(),
                    "filename": document.filename,
                    "file_size": file_size,
                    "mime_type": document.content_type or "application/octet-stream",
                    "processing_time_ms": int(processing_time),
                    "gcs_url": gcs_url,
                    "blob_path": blob_path,
                    "file_hash": file_hash,
                    "document_id": result.document_id,
                    "physician_id": physicianId,
                    "user_id": userId
                }
                logger.info(f"📤 Adding payload to batch for {document.filename} (size: {len(str(webhook_payload))} chars)")
                
                payloads.append(webhook_payload)
                
            except Exception as proc_exc:
                logger.error(f"❌ Unexpected processing error for {document.filename}: {str(proc_exc)}")
                logger.debug(f"Traceback: {traceback.format_exc()}")
                
                ignored_filenames.append({
                    "filename": document.filename,
                    "reason": f"Processing failed: {str(proc_exc)}"
                })
            finally:
                # Always cleanup temp files
                if temp_path:
                    file_service.cleanup_temp_file(temp_path)
                if was_converted and converted_path:
                    DocumentConverter.cleanup_converted_file(converted_path, was_converted)
        
        total_ignored = len(ignored_filenames)
        logger.info(f"✅ Preprocessing complete: {len(payloads)} ready for batch, {total_ignored} ignored")
        
        if payloads:
            # Enqueue ONE master batch task for sequential processing
            from utils.celery_task import process_batch_documents
            task = process_batch_documents.delay(payloads)
            task_id = task.id
            logger.info(f"🚀 Batch task queued for {len(payloads)} docs: {task_id}")
            
            # Emit initial socket event for batch start
            if userId:
                await sio.emit('batch_started', {
                    'task_id': task_id,
                    'filenames': [p['filename'] for p in payloads],
                    'user_id': userId
                })
            else:
                await sio.emit('batch_started', {
                    'task_id': task_id,
                    'filenames': [p['filename'] for p in payloads]
                })
        else:
            task_id = None
            logger.info("ℹ️ No payloads to queue")
        
        logger.info("✅ === END MULTI-DOCUMENT REQUEST ===\n")
        
        return {
            "task_id": task_id,  # Single batch task ID
            "payload_count": len(payloads),
            "ignored": ignored_filenames,
            "ignored_count": total_ignored
        }
    
    except Exception as global_exc:
        logger.error(f"❌ Global error in extract-documents: {str(global_exc)}")
        logger.debug(f"Traceback: {traceback.format_exc()}")
        # Cleanup any successful uploads
        for path in successful_uploads:
            try:
                file_service.delete_from_gcs(path)
                logger.info(f"🗑️ Cleanup GCS (successful): {path}")
            except:
                logger.warning(f"⚠️ Cleanup failed: {path}")
        raise HTTPException(status_code=500, detail=f"Global processing failed: {str(global_exc)}")


from typing import Optional

from datetime import datetime

def parse_date(date_str: Optional[str], field_name: str) -> datetime:
    """Parse a date string safely, supporting multiple formats."""
    if not date_str or date_str.strip() == "":
        raise HTTPException(status_code=400, detail=f"{field_name} cannot be empty or missing")

    # Supported formats
    formats = ["%Y-%m-%d", "%m/%d/%Y", "%d-%m-%Y"]

    for fmt in formats:
        try:
            return datetime.strptime(date_str.strip(), fmt)
        except ValueError:
            continue

    # If no format worked
    raise HTTPException(
        status_code=400,
        detail=f"Invalid date format for {field_name}. Expected one of: YYYY-MM-DD, MM/DD/YYYY, DD-MM-YYYY"
    )


@router.get('/document')
async def get_document(
    patient_name: str,
    dob: str,
    # doi: str,
    physicianId: Optional[str] = None,
    claim_number: Optional[str] = None
):
    """
    Get aggregated document for a patient
    Returns a single aggregated document from all patient documents
    """
    try:
        logger.info(f"📄 Fetching aggregated document for patient: {patient_name}")

        # ✅ Parse date strings using helper
        dob_date = parse_date(dob, "Date of Birth")
        # doi_date = parse_date(doi, "Date of Injury")

        db_service = await get_database_service()
        
        # Get all documents
        document_data = await db_service.get_document_by_patient_details(
            patient_name=patient_name,
            physicianId=physicianId,
            dob=dob_date,
            # doi=doi_date,
            claim_number=claim_number
        )

        # quiz_data = await db_service.get_patient_quiz(patient_name, dob, doi)
       
        if not document_data or document_data.get("total_documents") == 0:
            raise HTTPException(
                status_code=404,
                detail=f"No documents found for patient: {patient_name}"
            )

        # ✅ Fetch tasks (quick notes) for the document IDs, filtered by physicianId if provided
        documents = document_data["documents"]
        document_ids = [doc["id"] for doc in documents]
        tasks = await db_service.get_tasks_by_document_ids(
            document_ids=document_ids,
            physician_id=physicianId  # Optional filter
        )
        # Create a mapping of document_id to quickNotes
        tasks_dict = {task["documentId"]: task["quickNotes"] for task in tasks}
        
        response = await format_aggregated_document_response(
            all_documents_data=document_data, 
            # quiz_data=quiz_data, 
            tasks_dict=tasks_dict
        )
        
        logger.info(f"✅ Returned aggregated document for: {patient_name}")
        return response

    except HTTPException:
        raise
    except Exception as e:
        logger.error(f"❌ Error fetching document: {str(e)}")
        raise HTTPException(status_code=500, detail=f"Internal server error: {str(e)}")


async def format_aggregated_document_response(
    all_documents_data: Dict[str, Any], 
    quiz_data: Optional[Dict[str, Any]] = None,
    tasks_dict: Optional[Dict[str, Any]] = None
) -> Dict[str, Any]:
    """Format the aggregated document response from all documents"""
    documents = all_documents_data["documents"]
    
    if not documents:
        return {
            "patient_name": all_documents_data["patient_name"],
            "total_documents": 0,
            "documents": [],
            "patient_quiz": quiz_data,
            "is_multiple_documents": False
        }
    
    # Define function to parse reportDate for sorting (obey document dates)
    def parse_report_date(doc):
        report_date = doc.get("reportDate")
        if report_date:
            if isinstance(report_date, str):
                return datetime.fromisoformat(report_date.replace('Z', '+00:00'))  # Handle ISO with Z
            elif isinstance(report_date, datetime):
                return report_date
        # Fallback to createdAt if no reportDate
        created_at = doc.get("createdAt")
        if created_at:
            if isinstance(created_at, str):
                return datetime.fromisoformat(created_at.replace('Z', '+00:00'))
            elif isinstance(created_at, datetime):
                return created_at
        return datetime.min
    
    # Define function to parse createdAt for chain selection
    def parse_created_at(doc):
        created_at = doc.get("createdAt")
        if created_at:
            if isinstance(created_at, str):
                return datetime.fromisoformat(created_at.replace('Z', '+00:00'))  # Handle ISO with Z
            elif isinstance(created_at, datetime):
                return created_at
        return datetime.min
    
    # Sort documents by reportDate ascending (oldest first) to obey chronological document order
    sorted_documents = sorted(documents, key=parse_report_date)
    
    # Find the latest document based on reportDate
    latest_doc = max(documents, key=parse_report_date)
    
    # Find the last saved document based on createdAt for full whats_new chain
    last_saved_doc = max(documents, key=parse_created_at)
    
    # Use the latest document for base info
    base_response = await format_single_document_base(latest_doc)
    
    # Collect all full summarySnapshot objects in an array (chronological order, but reverse to have latest first)
    summary_snapshots_list = [doc.get("summarySnapshot") for doc in sorted_documents]
    summary_snapshots = summary_snapshots_list[::-1]  # Reverse to put latest first
    
    # ✅ Collect quick notes snapshots in chronological order, reverse to latest first, FILTER OUT None/null
    quick_notes_snapshots_list = [
        tasks_dict.get(doc["id"]) if tasks_dict else None 
        for doc in sorted_documents
    ]
    # Filter out None/null values
    quick_notes_snapshots_filtered = [note for note in quick_notes_snapshots_list if note is not None]
    quick_notes_snapshots = quick_notes_snapshots_filtered[::-1]
    
    # adl from latest document
    adl = await format_adl(latest_doc)
    
    # whats_new from the last saved document (most recent comparison, full chain)
    whats_new = last_saved_doc.get("whatsNew", {})
    
    # status from the last saved document
    status = last_saved_doc.get("status")
    
    # document_summary: group by type (as per chronological reportDate order)
    grouped_summaries = {}
    grouped_brief_summaries = {}
    for doc in sorted_documents:
        # Group brief_summary by type
        doc_summary = doc.get("documentSummary")
        doc_type = doc_summary.get("type", "unknown") if doc_summary else "unknown"
        
        brief_summary = doc.get("briefSummary")
        if brief_summary:
            if doc_type not in grouped_brief_summaries:
                grouped_brief_summaries[doc_type] = []
            grouped_brief_summaries[doc_type].append(brief_summary)
        
        # Group document_summary
        if doc_summary:
            if doc_type not in grouped_summaries:
                grouped_summaries[doc_type] = []
            summary_entry = {
                "date": doc_summary.get("date").isoformat() if doc_summary.get("date") else None,
                "summary": doc_summary.get("summary")
            }
            grouped_summaries[doc_type].append(summary_entry)
    
    base_response.update({
        "summary_snapshots": summary_snapshots,
        "quick_notes_snapshots": quick_notes_snapshots,  # ✅ Now filtered, no nulls
        "whats_new": whats_new,
        "adl": adl,
        "document_summary": grouped_summaries,
        "brief_summary": grouped_brief_summaries,
        "document_index": 1,
        "is_latest": True,
        "status": status  # Override status from last saved doc
    })
    
    # Wrap in single document structure
    return {
        "patient_name": all_documents_data["patient_name"],
        "total_documents": all_documents_data["total_documents"],
        "documents": [base_response],
        "patient_quiz": quiz_data,
        "is_multiple_documents": len(documents) > 1
    }

async def format_single_document_base(document: Dict[str, Any]) -> Dict[str, Any]:
    """Format base info for a single document"""
    # Handle datetime fields safely
    def format_date_field(field_value):
        if field_value is None:
            return None
        if isinstance(field_value, datetime):
            return field_value.isoformat()
        if isinstance(field_value, str):
            # Assume ISO string already
            return field_value
        return None
    
    return {
        "document_id": document.get("id"),
        "patient_name": document.get("patientName"),
        "dob": document.get("dob"),  # String as per schema
        "doi": document.get("doi"),  # String as per schema
        "claim_number": document.get("claimNumber"),
        "status": document.get("status"),
        "gcs_file_link": document.get("gcsFileLink"),
        "blob_path": document.get("blobPath"),  # ✅ Ensure blob_path is included (adjust key if DB uses snake_case like "blob_path")
        "created_at": format_date_field(document.get("createdAt")),
        "updated_at": format_date_field(document.get("updatedAt")),
    }

async def format_adl(document: Dict[str, Any]) -> Dict[str, Any]:
    """Format ADL data"""
    adl_data = document.get("adl")
    if adl_data:
        return {
            "adls_affected": adl_data.get("adlsAffected"),
            "work_restrictions": adl_data.get("workRestrictions")
        }
    return None




@router.post("/proxy-decrypt")
async def proxy_decrypt(request: Request):
    """
    Proxy endpoint to decrypt patient token and return data.
    This can be called from Next.js to avoid CORS issues.
    """
    db_service = await get_database_service()
    try:
        # Parse JSON body from request
        body = await request.json()
        token = body.get("token")
        if not token:
            raise HTTPException(status_code=400, detail="Missing 'token' in request body")
        
        patient_data = db_service.decrypt_patient_token(token)
        return {"success": True, "data": patient_data}
    except HTTPException:
        raise
    except ValueError:
        raise HTTPException(status_code=400, detail="Invalid token")
    except Exception as e:
        logger.error(f"❌ Decryption error: {str(e)}")
        raise HTTPException(status_code=500, detail="Decryption failed")   
    
@router.get("/fail-docs", response_model=List[Dict[str, Any]])
async def get_fail_documents(
    physicianId: str = Query(..., description="Physician ID to filter failed documents")
):
    """
    Retrieve failed documents for a specific physician.
    """
    try:
        db_service = await get_database_service()
        fail_docs = await db_service.get_fail_docs_by_physician(physicianId)
        return fail_docs
    except Exception as e:
        logger.error(f"❌ Error retrieving fail docs for physician {physicianId}: {str(e)}")
        raise HTTPException(status_code=500, detail=f"Failed to retrieve fail docs: {str(e)}")
from fastapi.responses import Response
from services.document_converter import DocumentConverter
import urllib.parse
 # ✅ pathlib.Path here too
@router.get("/preview/{blob_path:path}")
async def preview_file(blob_path: str = FastAPIPath(..., description="GCS blob path, e.g., uploads/filename.ext")):  # ✅ Use aliased FastAPIPath
    """
    Preview any file from GCS inline in the browser.
    Converts non-renderable files (e.g., DOCX, TXT) to PDF for universal preview.
    """
    if not blob_path.startswith('uploads/'):  # Basic security: only allow uploads folder
        raise HTTPException(status_code=403, detail="Invalid path")
    
    file_service = FileService()
    converter = DocumentConverter()
    
    try:
        content = file_service.download_from_gcs(blob_path)
        mime_type = file_service.get_mime_type(blob_path) if hasattr(file_service, 'get_mime_type') else 'application/octet-stream'
        extension = Path(blob_path).suffix.lower()  # ✅ This uses pathlib.Path correctly
        
        # Supported for direct inline preview
        directly_previewable = {
            '.pdf': 'application/pdf',
            '.jpg': 'image/jpeg', '.jpeg': 'image/jpeg',
            '.png': 'image/png',
            '.gif': 'image/gif',
            '.txt': 'text/plain',  # Text renders in browser
            # Add more: '.bmp': 'image/bmp', etc.
        }
        
        preview_mime = directly_previewable.get(extension)
        if preview_mime:
            # Serve directly with inline disposition
            headers = {"Content-Disposition": f"inline; filename*=UTF-8''{urllib.parse.quote(Path(blob_path).name)}"}  # ✅ pathlib.Path here too
            return Response(content, media_type=preview_mime, headers=headers)
        
        # Convert to PDF for everything else (e.g., DOCX, XLSX)
        logger.info(f"🔄 Converting {blob_path} to PDF for preview...")
        pdf_content = converter.convert_to_pdf(content, blob_path)  # Assumes DocumentConverter has this method; adjust if named differently
        
        headers = {"Content-Disposition": "inline; filename*=UTF-8''preview.pdf"}
        return Response(pdf_content, media_type='application/pdf', headers=headers)
    
    except Exception as e:
        logger.error(f"❌ Preview error for {blob_path}: {str(e)}")
        raise HTTPException(status_code=500, detail="Preview failed")


@router.delete("/fail-docs/{doc_id}")
async def delete_fail_document(
    doc_id: str = FastAPIPath(..., description="ID of the failed document to delete"),
    physicianId: str = Query(..., description="Physician ID to authorize deletion")
):
    """
    Delete a failed document: remove from GCS using blob_path and from DB, scoped to physician.
    """
    try:
        db_service = await get_database_service()
        file_service = FileService()
        
        # Fetch the doc to get blob_path and verify
        fail_doc = await db_service.prisma.faildocs.find_unique(
            where={"id": doc_id}
        )
        
        if not fail_doc:
            raise HTTPException(status_code=404, detail="Document not found")
            
        if fail_doc.physicianId != physicianId:
            raise HTTPException(status_code=403, detail="Unauthorized: Access denied")
        
        # Log the blobPath for debugging
        logger.info(f"Debug: blobPath type={type(fail_doc.blobPath)}, value={repr(fail_doc.blobPath)}")
        
        # Safely extract blob_path from GCS
        # Handle None, Ellipsis, or any non-string values
        blob_path = None
        if fail_doc.blobPath and isinstance(fail_doc.blobPath, str) and fail_doc.blobPath != "...":
            blob_path = fail_doc.blobPath
        
        # Delete from GCS (Google Cloud Storage)
        if blob_path:
            try:
                success = file_service.delete_from_gcs(blob_path)
                if success:
                    logger.info(f"✅ Successfully deleted from GCS: {blob_path}")
                else:
                    logger.warning(f"⚠️ GCS delete returned False for {blob_path}, but proceeding with DB delete")
            except Exception as gcs_error:
                logger.error(f"❌ GCS deletion error for {blob_path}: {str(gcs_error)}")
                # Continue with DB deletion even if GCS deletion fails
        else:
            logger.info(f"ℹ️ No valid blob_path found for doc {doc_id}, skipping GCS deletion")
        
        # Delete from Database
        await db_service.delete_fail_doc_by_id(doc_id, physicianId)
        logger.info(f"✅ Successfully deleted from database: {doc_id}")
        
        return {
            "status": "success",
            "message": f"Failed document {doc_id} deleted successfully",
            "doc_id": doc_id,
            "gcs_deleted": bool(blob_path)
        }
        
    except HTTPException:
        raise
    except Exception as e:
        logger.error(f"❌ Error in delete_fail_document for {doc_id}: {str(e)}", exc_info=True)
        raise HTTPException(status_code=500, detail=f"Deletion failed: {str(e)}")


@router.get("/workflow-stats")
async def get_workflow_stats():
    db = DatabaseService()
    await db.prisma.connect()
    stats = await db.prisma.workFlowStats.find_first(order={"date": "desc"})
    await db.prisma.disconnect()
    return stats or {}<|MERGE_RESOLUTION|>--- conflicted
+++ resolved
@@ -181,12 +181,7 @@
         extracted_phi, deidentified_text = deidentify_and_extract_phi(text)
         
         analyzer = ReportAnalyzer()
-<<<<<<< HEAD
         document_analysis = analyzer.extract_document_data(result_data.get("text", ""))
-=======
-        # Use de-identified text for LLM-based extraction
-        document_analysis = analyzer.extract_document_data(deidentified_text)
->>>>>>> 919814be
         print(document_analysis,'document analysis in webhook')
         
         # Override extracted PHI with real values from DLP
@@ -248,13 +243,8 @@
         # For missing required fields, we'll process but mark as failed in main flow
         has_missing_required_fields = len(missing_fields) > 0
         
-<<<<<<< HEAD
         # Generate AI brief summary (do this even for documents with missing fields)
         brief_summary = analyzer.generate_brief_summary(result_data.get("text", ""))
-=======
-        # Generate AI brief summary (do this even for documents with missing fields) - use de-identified text
-        brief_summary = analyzer.generate_brief_summary(deidentified_text)
->>>>>>> 919814be
         
         # Handle dates - use "Not specified" string instead of datetime.now() when not available
         dob = document_analysis.dob if document_analysis.dob and str(document_analysis.dob).lower() != "not specified" else "Not specified"
